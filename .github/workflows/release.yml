--- conflicted
+++ resolved
@@ -4,78 +4,20 @@
   contents: write
   packages: write
 
-<<<<<<< HEAD
-on:
-  workflow_dispatch:
-    inputs:
-      release_type:
-        type: choice
-        description: "Release type: patch, minor, major"
-        required: true
-        options:
-          - patch
-          - minor
-          - major
-=======
 on: [workflow_dispatch]
->>>>>>> 20113624
 
 jobs:
   release:
     runs-on: ubuntu-latest
     steps:
-<<<<<<< HEAD
-      - uses: actions/create-github-app-token@v2
-        id: app-token
-        with:
-          app-id: ${{ secrets.WORKFLOWS_GITHUB_APP_ID }}
-          private-key: ${{ secrets.WORKFLOWS_GITHUB_APP_PRIVATE_KEY }}
-
       - name: Checkout code
         uses: actions/checkout@v4
-        with:
-          token: ${{ steps.app-token.outputs.token }}
-=======
-      - name: Checkout code
-        uses: actions/checkout@v4
->>>>>>> 20113624
 
       - name: Set up Deno
         uses: denoland/setup-deno@v2
         with:
           deno-version: "2.x"
 
-<<<<<<< HEAD
-      - name: Compile
-        run: |
-          deno task compile:all
-
-      - name: Get new version and bump deno.json
-        id: bump_version
-        run: |
-          VERSION=$(deno run -A scripts/bump_version.ts ${{ inputs.release_type }})
-          echo "release_version=$VERSION" >> $GITHUB_OUTPUT
-
-      - name: Create release
-        uses: softprops/action-gh-release@v2
-        with:
-          tag_name: v${{ steps.bump_version.outputs.release_version }}
-          files: |
-            dist/*
-
-      - name: Configure git
-        run: |
-          git config --global user.name "github-action"
-          git config --global user.email "github-action@nanoapi.io"
-
-      - name: Commit changes
-        run: |
-          git commit deno.json -m "[skip ci] update version ${{ steps.bump_version.outputs.release_version }}"
-
-      - name: Push changes
-        run: |
-          git push
-=======
       - name: Get new version and bump deno.json
         id: get_version
         run: |
@@ -95,5 +37,4 @@
         with:
           tag_name: v${{ steps.get_version.outputs.release_version }}
           files: |
-            dist/*
->>>>>>> 20113624
+            dist/*