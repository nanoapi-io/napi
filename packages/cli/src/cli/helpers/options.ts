<<<<<<< HEAD
import type { PositionalOptionsType } from "yargs";
import process from "node:process";
=======
import type { PositionalOptionsType } from "npm:yargs";
>>>>>>> 20113624

export const globalOptions = {
  workdir: {
    type: "string" as PositionalOptionsType,
    default: Deno.cwd(),
    alias: "wd",
    description: "working directory",
  },
};<|MERGE_RESOLUTION|>--- conflicted
+++ resolved
@@ -1,9 +1,4 @@
-<<<<<<< HEAD
-import type { PositionalOptionsType } from "yargs";
-import process from "node:process";
-=======
 import type { PositionalOptionsType } from "npm:yargs";
->>>>>>> 20113624
 
 export const globalOptions = {
   workdir: {
