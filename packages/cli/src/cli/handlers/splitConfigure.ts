import yargs from "yargs";
import { globalOptions } from "../helpers/options";
import { TelemetryEvents, trackEvent } from "../../telemetry";
import { getConfigFromWorkDir } from "../../config/localConfig";
import { runServer } from "../helpers/server";

async function handler(
  argv: yargs.ArgumentsCamelCase<
    yargs.InferredOptionTypes<typeof globalOptions>
  >,
) {
  const start = Date.now();

  trackEvent(TelemetryEvents.CLI_SPLIT_CONFIGURE_COMMAND, {
    message: "Split configure command started",
  });

  const napiConfig = getConfigFromWorkDir(argv.workdir);

  if (!napiConfig) {
    console.error("Missing .napirc file in project. Run `napi init` first");
    trackEvent(TelemetryEvents.CLI_SPLIT_CONFIGURE_COMMAND, {
      message: "Split configure command failed, missing .napirc file",
      duration: Date.now() - start,
    });
    return;
  }

  runServer(napiConfig, "splitConfigure");

  trackEvent(TelemetryEvents.CLI_SPLIT_CONFIGURE_COMMAND, {
    message: "Split configure command finished",
    duration: Date.now() - start,
  });
}

export default {
<<<<<<< HEAD
  command: "split configure",
  describe: "Configure how napi split your program with the UI",
=======
  command: "configure",
  describe: "Configure napi split your program with the UI",
>>>>>>> 6d3fb124
  builder: {},
  handler,
};<|MERGE_RESOLUTION|>--- conflicted
+++ resolved
@@ -35,13 +35,8 @@
 }
 
 export default {
-<<<<<<< HEAD
-  command: "split configure",
-  describe: "Configure how napi split your program with the UI",
-=======
   command: "configure",
   describe: "Configure napi split your program with the UI",
->>>>>>> 6d3fb124
   builder: {},
   handler,
 };