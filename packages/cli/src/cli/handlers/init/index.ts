--- conflicted
+++ resolved
@@ -2,19 +2,11 @@
   createConfig,
   getConfigFromWorkDir,
 } from "../../../config/localConfig.ts";
-<<<<<<< HEAD
-import type { ArgumentsCamelCase, InferredOptionTypes } from "yargs";
-import type { globalOptions } from "../../helpers/options.ts";
-import { TelemetryEvents, trackEvent } from "../../../telemetry.ts";
-import { generateConfig } from "./prompts.ts";
-import { confirm } from "@inquirer/prompts";
-=======
 import type { ArgumentsCamelCase, InferredOptionTypes } from "npm:yargs";
 import type { globalOptions } from "../../helpers/options.ts";
 import { TelemetryEvents, trackEvent } from "../../../telemetry.ts";
 import { generateConfig } from "./prompts.ts";
 import { confirm } from "npm:@inquirer/prompts";
->>>>>>> 20113624
 
 async function handler(
   argv: ArgumentsCamelCase<InferredOptionTypes<typeof globalOptions>>,
