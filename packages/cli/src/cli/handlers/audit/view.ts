<<<<<<< HEAD
import type { ArgumentsCamelCase, InferredOptionTypes } from "yargs";
=======
import type { ArgumentsCamelCase, InferredOptionTypes } from "npm:yargs";
>>>>>>> 20113624
import type { globalOptions } from "../../helpers/options.ts";
import { TelemetryEvents, trackEvent } from "../../../telemetry.ts";
import { getConfigFromWorkDir } from "../../../config/localConfig.ts";
import { runServer } from "../../helpers/server.ts";

function handler(
  argv: ArgumentsCamelCase<InferredOptionTypes<typeof globalOptions>>,
) {
  const start = Date.now();

  trackEvent(TelemetryEvents.CLI_AUDIT_VIEW_COMMAND, {
    message: "Audit view command started",
  });

  const napiConfig = getConfigFromWorkDir(argv.workdir);

  if (!napiConfig) {
    console.error("Missing .napirc file in project. Run `napi init` first");
    trackEvent(TelemetryEvents.CLI_AUDIT_VIEW_COMMAND, {
      message: "Audit view command failed, missing .napirc file",
      duration: Date.now() - start,
    });
    return;
  }

  runServer(argv.workdir, napiConfig, "audit");

  trackEvent(TelemetryEvents.CLI_AUDIT_VIEW_COMMAND, {
    message: "Audit view command finished",
    duration: Date.now() - start,
  });
}

export default {
  command: "view",
  describe: "Audit your program with the UI",
  builder: {},
  handler,
};<|MERGE_RESOLUTION|>--- conflicted
+++ resolved
@@ -1,8 +1,4 @@
-<<<<<<< HEAD
-import type { ArgumentsCamelCase, InferredOptionTypes } from "yargs";
-=======
 import type { ArgumentsCamelCase, InferredOptionTypes } from "npm:yargs";
->>>>>>> 20113624
 import type { globalOptions } from "../../helpers/options.ts";
 import { TelemetryEvents, trackEvent } from "../../../telemetry.ts";
 import { getConfigFromWorkDir } from "../../../config/localConfig.ts";
