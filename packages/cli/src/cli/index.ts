<<<<<<< HEAD
import yargs from "yargs";
import { hideBin } from "yargs/helpers";
import { checkVersionMiddleware } from "./helpers/checkVersion.ts";
=======
import yargs from "npm:yargs";
import {
  checkVersionMiddleware,
  getCurrentVersion,
} from "./helpers/checkVersion.ts";
>>>>>>> 20113624
import { globalOptions } from "./helpers/options.ts";
import initCommand from "./handlers/init/index.ts";
import auditCommand from "./handlers/audit/index.ts";
import { TelemetryEvents, trackEvent } from "../telemetry.ts";
<<<<<<< HEAD
import process from "node:process";
=======
>>>>>>> 20113624

export function initCli() {
  trackEvent(TelemetryEvents.APP_START, {
    message: "Napi started",
  });

  yargs(Deno.args)
    .scriptName("napi")
    .usage("Usage: $0 <command> [options]")
    .middleware(async () => {
      await checkVersionMiddleware();
    })
    .options(globalOptions)
    .command(initCommand)
    .command(auditCommand)
    .demandCommand(1, "You need to specify a command")
    .strict()
    .help()
    .alias("help", "h")
    .version(getCurrentVersion())
    .alias("version", "v")
    .epilogue("For more information, visit https://github.com/nanoapi-io/napi")
    .parse();
}<|MERGE_RESOLUTION|>--- conflicted
+++ resolved
@@ -1,22 +1,12 @@
-<<<<<<< HEAD
-import yargs from "yargs";
-import { hideBin } from "yargs/helpers";
-import { checkVersionMiddleware } from "./helpers/checkVersion.ts";
-=======
 import yargs from "npm:yargs";
 import {
   checkVersionMiddleware,
   getCurrentVersion,
 } from "./helpers/checkVersion.ts";
->>>>>>> 20113624
 import { globalOptions } from "./helpers/options.ts";
 import initCommand from "./handlers/init/index.ts";
 import auditCommand from "./handlers/audit/index.ts";
 import { TelemetryEvents, trackEvent } from "../telemetry.ts";
-<<<<<<< HEAD
-import process from "node:process";
-=======
->>>>>>> 20113624
 
 export function initCli() {
   trackEvent(TelemetryEvents.APP_START, {
