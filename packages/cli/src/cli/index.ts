import yargs from "yargs";
import { hideBin } from "yargs/helpers";
import { checkVersionMiddleware } from "./helpers/checkNpmVersion";
import { globalOptions } from "./helpers/options";
import initCommand from "./handlers/init";
import splitRunHandler from "./handlers/splitRun";
import splitAnnotateHandler from "./handlers/splitAnnotate";
import splitConfigureHandler from "./handlers/splitConfigure";
import visualizerHandler from "./handlers/visualizer";
import { TelemetryEvents, trackEvent } from "../telemetry";

export function initCli() {
  trackEvent(TelemetryEvents.APP_START, {
    message: "Napi started",
  });

  yargs(hideBin(process.argv))
    .scriptName("napi")
    .middleware(async () => {
      await checkVersionMiddleware();
    })
    .options(globalOptions)
    .command(initCommand)
<<<<<<< HEAD
    .command(splitHandler)
    .command(splitAnnotateHandler)
    .command(splitConfigureHandler)
    .command(visualizerHandler)
=======
    .command({
      command: "split",
      describe: "split your program",
      builder: (yargs) => {
        return yargs
          .command(splitAnnotateHandler)
          .command(splitConfigureHandler)
          .command(splitRunHandler)
          .demandCommand(1, "You need to specify a valid command");
      },
      handler: () => {
        // do nothing, we are handling the subcommands
      },
    })
>>>>>>> 6d3fb124
    .parse();
}<|MERGE_RESOLUTION|>--- conflicted
+++ resolved
@@ -21,12 +21,6 @@
     })
     .options(globalOptions)
     .command(initCommand)
-<<<<<<< HEAD
-    .command(splitHandler)
-    .command(splitAnnotateHandler)
-    .command(splitConfigureHandler)
-    .command(visualizerHandler)
-=======
     .command({
       command: "split",
       describe: "split your program",
@@ -41,6 +35,6 @@
         // do nothing, we are handling the subcommands
       },
     })
->>>>>>> 6d3fb124
+    .command(visualizerHandler)
     .parse();
 }