<<<<<<< HEAD
import path from "node:path";
import { initCli } from "./cli/index.ts";
import process from "node:process";

// remove all warning.
// We need this because of some depreciation warning we have with 3rd party libraries
// Only on production so we still have them on devlopment
if (process.env.NODE_ENV !== "development") {
  process.removeAllListeners("warning");
}

initCli();

const entryPointDirname: string = path.resolve(
  import.meta.dirname as string,
);
export const app_dist: string = path.join(
=======
import { join, resolve } from "@std/path";
import { initCli } from "./cli/index.ts";

initCli();

const entryPointDirname: string = resolve(
  import.meta.dirname as string,
);
export const app_dist: string = join(
>>>>>>> 20113624
  entryPointDirname,
  "..",
  "..",
  "app",
  "dist",
);<|MERGE_RESOLUTION|>--- conflicted
+++ resolved
@@ -1,22 +1,3 @@
-<<<<<<< HEAD
-import path from "node:path";
-import { initCli } from "./cli/index.ts";
-import process from "node:process";
-
-// remove all warning.
-// We need this because of some depreciation warning we have with 3rd party libraries
-// Only on production so we still have them on devlopment
-if (process.env.NODE_ENV !== "development") {
-  process.removeAllListeners("warning");
-}
-
-initCli();
-
-const entryPointDirname: string = path.resolve(
-  import.meta.dirname as string,
-);
-export const app_dist: string = path.join(
-=======
 import { join, resolve } from "@std/path";
 import { initCli } from "./cli/index.ts";
 
@@ -26,7 +7,6 @@
   import.meta.dirname as string,
 );
 export const app_dist: string = join(
->>>>>>> 20113624
   entryPointDirname,
   "..",
   "..",
