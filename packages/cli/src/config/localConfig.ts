--- conflicted
+++ resolved
@@ -7,7 +7,6 @@
     language: z.string(), // python for now, more later
     include: z.array(z.string()).optional(),
     exclude: z.array(z.string()).optional(),
-<<<<<<< HEAD
     targetMaxCharInFile: z.number().optional(),
     targetMaxLineInFile: z.number().optional(),
     targetMaxDepPerFile: z.number().optional(),
@@ -15,8 +14,6 @@
     targetMaxLinePerInstance: z.number().optional(),
     targetMaxDepPerInstance: z.number().optional(),
     manifestoJsonOutputPath: z.string().optional(),
-=======
->>>>>>> 7030b0de
   }),
 });
 
