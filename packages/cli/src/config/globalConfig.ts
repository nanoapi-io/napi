<<<<<<< HEAD
import os from "node:os";
import path from "node:path";
import fs from "node:fs";
import { v4 } from "uuid";
import { z } from "zod";
import process from "node:process";
=======
import { dirname, join } from "@std/path";
import { z } from "npm:zod";
>>>>>>> 20113624

const globalConfigSchema = z.object({
  userId: z.string(),
});

function getConfigPath() {
  const appName = "napi";
  // const homeDir = os.homedir();

  if (Deno.build.os === "windows") {
    // Windows: Use %APPDATA%
<<<<<<< HEAD
    const appData = process.env.APPDATA ||
      path.join(homeDir, "AppData", "Roaming");
    return path.join(appData, appName, "config.json");
  } else if (os.platform() === "darwin") {
=======
    const homeDir = Deno.env.get("USERPROFILE");
    if (!homeDir) {
      throw new Error("USERPROFILE environment variable not found");
    }
    const appData = Deno.env.get("APPDATA") ||
      join(homeDir, "AppData", "Roaming");
    return join(appData, appName, "config.json");
  } else if (Deno.build.os === "darwin") {
>>>>>>> 20113624
    // macOS: Use ~/Library/Application Support
    const homeDir = Deno.env.get("HOME");
    if (!homeDir) {
      throw new Error("HOME environment variable not found");
    }
    return join(
      homeDir,
      "Library",
      "Application Support",
      appName,
      "config.json",
    );
  } else {
    // Linux and others: Use ~/.config
<<<<<<< HEAD
    const configDir = process.env.XDG_CONFIG_HOME ||
      path.join(homeDir, ".config");
    return path.join(configDir, appName, "config.json");
=======
    const homeDir = Deno.env.get("HOME");
    if (!homeDir) {
      throw new Error("HOME environment variable not found");
    }
    const configDir = Deno.env.get("XDG_CONFIG_HOME") ||
      join(homeDir, ".config");
    return join(configDir, appName, "config.json");
>>>>>>> 20113624
  }
}

function createNewConfig(configPath: string) {
  const config = {
    userId: crypto.randomUUID(),
  };

  try {
    const configDir = dirname(configPath);
    try {
      Deno.statSync(configDir);
    } catch {
      Deno.mkdirSync(configDir, { recursive: true });
    }
    Deno.writeTextFileSync(configPath, JSON.stringify(config, null, 2));
  } catch (error) {
    console.error(`Failed to write config: ${error}`);
  }

  return config;
}

export function getOrCreateGlobalConfig() {
  const configPath = getConfigPath();

  let config: z.infer<typeof globalConfigSchema>;

  try {
    let exists = false;
    try {
      Deno.statSync(configPath);
      exists = true;
    } catch {
      // File doesn't exist
    }

    if (exists) {
      const content = Deno.readTextFileSync(configPath);

      try {
        config = globalConfigSchema.parse(JSON.parse(content));
      } catch (error) {
        console.debug(`Failed to parse config: ${error}`);
        config = createNewConfig(configPath);
      }
    } else {
      config = createNewConfig(configPath);
    }
  } catch (error) {
    console.error(`Failed to read or create config: ${error}`);
    config = createNewConfig(configPath);
  }

  return config;
}<|MERGE_RESOLUTION|>--- conflicted
+++ resolved
@@ -1,14 +1,5 @@
-<<<<<<< HEAD
-import os from "node:os";
-import path from "node:path";
-import fs from "node:fs";
-import { v4 } from "uuid";
-import { z } from "zod";
-import process from "node:process";
-=======
 import { dirname, join } from "@std/path";
 import { z } from "npm:zod";
->>>>>>> 20113624
 
 const globalConfigSchema = z.object({
   userId: z.string(),
@@ -20,12 +11,6 @@
 
   if (Deno.build.os === "windows") {
     // Windows: Use %APPDATA%
-<<<<<<< HEAD
-    const appData = process.env.APPDATA ||
-      path.join(homeDir, "AppData", "Roaming");
-    return path.join(appData, appName, "config.json");
-  } else if (os.platform() === "darwin") {
-=======
     const homeDir = Deno.env.get("USERPROFILE");
     if (!homeDir) {
       throw new Error("USERPROFILE environment variable not found");
@@ -34,7 +19,6 @@
       join(homeDir, "AppData", "Roaming");
     return join(appData, appName, "config.json");
   } else if (Deno.build.os === "darwin") {
->>>>>>> 20113624
     // macOS: Use ~/Library/Application Support
     const homeDir = Deno.env.get("HOME");
     if (!homeDir) {
@@ -49,11 +33,6 @@
     );
   } else {
     // Linux and others: Use ~/.config
-<<<<<<< HEAD
-    const configDir = process.env.XDG_CONFIG_HOME ||
-      path.join(homeDir, ".config");
-    return path.join(configDir, appName, "config.json");
-=======
     const homeDir = Deno.env.get("HOME");
     if (!homeDir) {
       throw new Error("HOME environment variable not found");
@@ -61,7 +40,6 @@
     const configDir = Deno.env.get("XDG_CONFIG_HOME") ||
       join(homeDir, ".config");
     return join(configDir, appName, "config.json");
->>>>>>> 20113624
   }
 }
 
