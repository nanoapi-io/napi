import type { ExtractedFilesMap } from "./types.ts";
import { extractPythonSymbols } from "./python/index.ts";
import { extractCSharpSymbols } from "./csharp/index.ts";
<<<<<<< HEAD
import { extractCSymbols } from "./c/index.ts";
import type { localConfigSchema } from "../config/localConfig.ts";
import type z from "zod";
=======
import type { localConfigSchema } from "../config/localConfig.ts";
import type z from "npm:zod";
>>>>>>> 20113624
import type { DependencyManifest } from "@napi/shared";

const handlerMap: Record<
  string,
  (
    files: Map<string, { path: string; content: string }>,
    dependencyManifest: DependencyManifest,
    symbolsToExtract: Map<string, { filePath: string; symbols: Set<string> }>,
    napiConfig: z.infer<typeof localConfigSchema>,
  ) => ExtractedFilesMap
> = {
  python: extractPythonSymbols,
  "c-sharp": extractCSharpSymbols,
  c: extractCSymbols,
};

export class UnsupportedLanguageError extends Error {
  constructor(language: string) {
    const supportedLanguages = Object.keys(handlerMap).join(", ");
    super(
      `Unsupported language: ${language}. Supported languages: ${supportedLanguages}`,
    );
  }
}

export function extractSymbols(
  files: Map<string, { path: string; content: string }>,
  dependencyManifest: DependencyManifest,
  symbolsToExtract: Map<string, { filePath: string; symbols: Set<string> }>,
  napiConfig: z.infer<typeof localConfigSchema>,
): ExtractedFilesMap {
  const languageName = napiConfig.language;
  const handler = handlerMap[languageName];
  if (!handler) {
    throw new UnsupportedLanguageError(languageName);
  }

  const extractedFiles = handler(
    files,
    dependencyManifest,
    symbolsToExtract,
    napiConfig,
  );

  return extractedFiles;
}<|MERGE_RESOLUTION|>--- conflicted
+++ resolved
@@ -1,14 +1,9 @@
 import type { ExtractedFilesMap } from "./types.ts";
 import { extractPythonSymbols } from "./python/index.ts";
 import { extractCSharpSymbols } from "./csharp/index.ts";
-<<<<<<< HEAD
 import { extractCSymbols } from "./c/index.ts";
 import type { localConfigSchema } from "../config/localConfig.ts";
-import type z from "zod";
-=======
-import type { localConfigSchema } from "../config/localConfig.ts";
 import type z from "npm:zod";
->>>>>>> 20113624
 import type { DependencyManifest } from "@napi/shared";
 
 const handlerMap: Record<
