--- conflicted
+++ resolved
@@ -1,14 +1,7 @@
-<<<<<<< HEAD
-import type z from "zod";
-import type { localConfigSchema } from "../../config/localConfig.ts";
-import type { ExtractedFilesMap } from "../types.ts";
-import type Parser from "tree-sitter";
-=======
 import type z from "npm:zod";
 import type { localConfigSchema } from "../../config/localConfig.ts";
 import type { ExtractedFilesMap } from "../types.ts";
 import type Parser from "npm:tree-sitter";
->>>>>>> 20113624
 import { pythonParser } from "../../helpers/treeSitter/parsers.ts";
 import type { DependencyManifest } from "@napi/shared";
 import { PythonExportExtractor } from "../../languagePlugins/python/exportExtractor/index.ts";
