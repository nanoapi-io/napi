--- conflicted
+++ resolved
@@ -1,8 +1,4 @@
-<<<<<<< HEAD
-import type z from "zod";
-=======
 import type z from "npm:zod";
->>>>>>> 20113624
 import type { localConfigSchema } from "../../config/localConfig.ts";
 import {
   type AuditAlert,
