--- conflicted
+++ resolved
@@ -14,11 +14,7 @@
   CSharpDependencyFormatter,
   type CSharpFile,
 } from "../../../languagePlugins/csharp/dependencyFormatting/index.ts";
-<<<<<<< HEAD
-import type Parser from "tree-sitter";
-=======
 import type Parser from "npm:tree-sitter";
->>>>>>> 20113624
 import {
   csharpLanguage,
   csharpParser,
