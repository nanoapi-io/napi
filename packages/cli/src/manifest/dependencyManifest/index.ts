--- conflicted
+++ resolved
@@ -1,22 +1,14 @@
 import { generatePythonDependencyManifest } from "./python/index.ts";
 import { generateCSharpDependencyManifest } from "./csharp/index.ts";
-<<<<<<< HEAD
 import { generateCDependencyManifest } from "./c/index.ts";
 import type { localConfigSchema } from "../../config/localConfig.ts";
-import type z from "zod";
-=======
-import type { localConfigSchema } from "../../config/localConfig.ts";
 import type z from "npm:zod";
->>>>>>> 20113624
 import type {
   DependencyManifest,
   SymbolDependencyManifest,
 } from "@napi/shared";
 import {
-<<<<<<< HEAD
   cLanguage,
-=======
->>>>>>> 20113624
   csharpLanguage,
   pythonLanguage,
 } from "../../helpers/treeSitter/parsers.ts";
