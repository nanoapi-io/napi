import { generatePythonDependencyManifest } from "./python/index.ts";
import { generateCSharpDependencyManifest } from "./csharp/index.ts";
import { generateCDependencyManifest } from "./c/index.ts";
import type { localConfigSchema } from "../../cli/middlewares/napiConfig.ts";
import type z from "zod";
import type { DependencyManifest, SymbolDependencyManifest } from "./types.ts";
import {
  cLanguage,
  csharpLanguage,
  javaLanguage,
  pythonLanguage,
} from "../../helpers/treeSitter/parsers.ts";
<<<<<<< HEAD
import { join } from "@std/path";
import { generateJavaDependencyManifest } from "./java/index.ts";
=======
>>>>>>> d85fc9d7

const handlerMap: Record<
  string,
  (
    files: Map<string, { path: string; content: string }>,
    napiConfig: z.infer<typeof localConfigSchema>,
  ) => DependencyManifest
> = {
  [pythonLanguage]: generatePythonDependencyManifest,
  [csharpLanguage]: generateCSharpDependencyManifest,
  [cLanguage]: generateCDependencyManifest,
  [javaLanguage]: generateJavaDependencyManifest,
};

export class UnsupportedLanguageError extends Error {
  constructor(language: string) {
    const supportedLanguages = Object.keys(handlerMap).join(", ");
    super(
      `Unsupported language: ${language}. Supported languages: ${supportedLanguages}`,
    );
  }
}

export function generateDependencyManifest(
  files: Map<string, { path: string; content: string }>,
  napiConfig: z.infer<typeof localConfigSchema>,
): DependencyManifest {
  const languageName = napiConfig.language;

  const handler = handlerMap[languageName];
  if (!handler) {
    throw new UnsupportedLanguageError(languageName);
  }

  const depMap = handler(files, napiConfig);

  // Sort the keys of the dependency map and consider them all as lowercase
  const sortedKeys = Object.keys(depMap).sort((a, b) =>
    a.localeCompare(b, undefined, { sensitivity: "base" })
  );
  // Create a new object with sorted keys
  const sortedDepMap: DependencyManifest = {};
  for (const key of sortedKeys) {
    sortedDepMap[key] = depMap[key];

    // Sort the symbols within each file manifest and consider them all as lowercase
    const sortedSymbols = Object.keys(depMap[key].symbols).sort((a, b) =>
      a.localeCompare(b, undefined, { sensitivity: "base" })
    );

    // Then put the symbols in a new object with sorted keys
    // in their original case
    const sortedSymbolsMap: Record<string, SymbolDependencyManifest> = {};
    for (const symbolKey of sortedSymbols) {
      sortedSymbolsMap[symbolKey] = depMap[key].symbols[symbolKey];
    }
    // Assign the sorted symbols back to the file manifest
    sortedDepMap[key].symbols = sortedSymbolsMap;
  }

  return sortedDepMap;
}<|MERGE_RESOLUTION|>--- conflicted
+++ resolved
@@ -10,11 +10,7 @@
   javaLanguage,
   pythonLanguage,
 } from "../../helpers/treeSitter/parsers.ts";
-<<<<<<< HEAD
-import { join } from "@std/path";
 import { generateJavaDependencyManifest } from "./java/index.ts";
-=======
->>>>>>> d85fc9d7
 
 const handlerMap: Record<
   string,
