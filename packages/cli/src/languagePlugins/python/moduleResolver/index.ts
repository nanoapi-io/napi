<<<<<<< HEAD
import { sep } from "node:path";
=======
import { SEPARATOR } from "@std/path";
>>>>>>> 20113624
import pythonStdLib from "../../../scripts/generate_python_stdlib_list/output.json" with {
  type: "json",
};
import {
  PYTHON_MODULE_TYPE,
  PYTHON_NAMESPACE_MODULE_TYPE,
  PYTHON_PACKAGE_MODULE_TYPE,
  type PythonModule,
  type PythonModuleType,
} from "./types.ts";

/**
 * PythonModuleResolver builds a hierarchical tree structure representing
 * the modules of a Python project based on its file structure.
 *
 * It processes a set of files (each with a file path and a parsed syntax tree)
 * to create a tree where:
 * - Directories become namespace modules.
 * - __init__.py files are interpreted as packages (using the parent folder as the package name).
 * - Other .py files become regular modules.
 *
 * The class also provides methods to resolve internal module import statements,
 * handling both relative and absolute imports within the project.
 * (Note: Imports to external libraries are not resolved.)
 *
 * For performance optimization, this class implements caching for module path resolution
 * to avoid redundant lookups when the same file path is repeatedly requested.
 */
export class PythonModuleResolver {
  /**
   * The root PythonModule representing the top-level namespace of the project.
   * This module serves as the entry point for traversing the module tree.
   *
   * All project modules will be children or descendants of this root module.
   */
  public pythonModule: PythonModule;

  /**
   * The version of Python being used (only major).
   */
  public pythonVersion: string;

  /**
   * Set containing standard library module names for faster lookups.
   *
   * Used to quickly identify imports from the Python standard library versus
   * project modules or third-party dependencies.
   */
  private stdModuleSet: Set<string>;

  /**
   * Cache that maps file paths to their corresponding resolved PythonModule objects.
   * This improves performance by avoiding redundant resolution for frequently accessed modules.
   *
   * Key: filesystem path of the module
   * Value: resolved PythonModule object
   */
  private modulePathCache: Map<string, PythonModule>;

  /**
   * Cache that maps import strings to their resolved module within a specific context.
   * Format: `${currentModule.fullName}:${importString}` → resolvedModule
   *
   * This caches the results of import resolution to avoid redundant lookups,
   * taking into account both the module being imported and the context from which
   * it's being imported (for handling relative imports correctly).
   */
  private importResolutionCache: Map<string, PythonModule | undefined>;

  /**
   * Constructs a PythonModuleResolver.
   *
   * @param files - A mapping where each entry represents a file in the project,
   *                containing its file system path and its parsed syntax tree.
   * @param pythonVersion - The version of Python being used (only major).
   */
  constructor(filePaths: Set<string>, pythonVersion: string) {
    this.pythonModule = this.buildModuleMap(filePaths);
    this.pythonVersion = pythonVersion;
    this.stdModuleSet = this.getPythonStdModules(pythonVersion);
    // Initialize empty caches
    this.modulePathCache = new Map();
    this.importResolutionCache = new Map();
  }

  private getPythonStdModules(version: string) {
    // Extract major.minor version
    const versionMatch = version.match(/^(\d+)(?:\.(\d+))?/);
    if (!versionMatch) {
      throw new Error(`Invalid Python version format: ${version}`);
    }

    const major = versionMatch[1];
    const minor = versionMatch[2] || "0";
    const pythonMajorVersion = `${major}.${minor}`;

    const stdLib = pythonStdLib as Record<string, string[]>;

    const stdModuleList = stdLib[pythonMajorVersion];

    if (!stdModuleList) {
      console.warn(
        `No standard library modules found for Python version ${pythonMajorVersion}. Using standard library for Python 3.9 as a fallback`,
      );
      const fallbackStdLib = pythonStdLib["3.9"];
      if (!fallbackStdLib) {
        throw new Error(
          `No standard library modules found for Python version 3.9.`,
        );
      }
      return new Set(fallbackStdLib);
    }

    return new Set(stdModuleList);
  }

  /**
   * Constructs the hierarchical module tree for the project.
   *
   * The method iterates over each file provided and:
   * - Splits the file path into directory and file name components.
   * - Interprets __init__.py files as package indicators by removing the file name.
   * - Strips the .py extension from regular module files.
   * - Builds or reuses intermediate namespace modules corresponding to directories.
   * - Sets the final module's type and full file path.
   *
   * @returns The root PythonModule representing the project's top-level namespace.
   */
  private buildModuleMap(filePaths: Set<string>): PythonModule {
    const root: PythonModule = {
      name: "",
      fullName: "",
      path: "",
      type: PYTHON_NAMESPACE_MODULE_TYPE,
      children: new Map(),
      parent: undefined,
    };

    filePaths.forEach((filePath) => {
      // Split the file path into directories and file name.
      const parts = filePath.split(SEPARATOR);

      // Default to a normal module unless it is an __init__.py file.
      let endModuleType: PythonModuleType = PYTHON_MODULE_TYPE;

      if (parts[parts.length - 1] === "__init__.py") {
        endModuleType = PYTHON_PACKAGE_MODULE_TYPE;
        // Remove the "__init__.py" segment to represent the package as its directory.
        parts.pop();
      } else {
        // Remove the .py extension from the module name.
        parts[parts.length - 1] = parts[parts.length - 1].slice(0, -3);
      }

      let currentFullName = "";
      let currentPath = "";
      let currentModule = root;

      // Traverse or create the module tree based on each part of the path.
      parts.forEach((part) => {
        currentFullName = currentFullName ? `${currentFullName}.${part}` : part;
        currentPath = currentPath ? `${currentPath}${SEPARATOR}${part}` : part;

        const existingModule = currentModule.children.get(part);
        if (existingModule) {
          currentModule = existingModule;
        } else {
          const newModule: PythonModule = {
            name: part,
            fullName: currentFullName,
            path: currentPath,
            // Initially mark as a namespace until further refined.
            type: PYTHON_NAMESPACE_MODULE_TYPE,
            children: new Map(),
            parent: currentModule,
          };
          currentModule.children.set(part, newModule);
          currentModule = newModule;
        }
      });

      // Update the final module with the correct type and its original file path.
      currentModule.type = endModuleType;
      currentModule.path = filePath;
    });

    return root;
  }

  /**
   * Retrieves the PythonModule associated with a given file path.
   *
   * This method uses a caching mechanism to improve performance when the same
   * file path is requested multiple times. On the first request for a path,
   * the module is resolved and cached; subsequent requests for the same path
   * return the cached result without re-resolving.
   *
   * For file paths ending in __init__.py, the package directory is returned
   * (by stripping off the __init__.py segment). For other .py files,
   * the .py extension is removed before traversal.
   *
   * @param filePath - The file system path to resolve.
   * @returns The matching PythonModule if found.
   * @throws Error if the module could not be found in the project.
   */
  public getModuleFromFilePath(filePath: string): PythonModule {
    // Check if this path has already been resolved and return from cache if available
    if (this.modulePathCache.has(filePath)) {
      return this.modulePathCache.get(filePath) as PythonModule;
    }

    // Treat __init__.py as indicating the package's directory.
    if (filePath.endsWith(`${SEPARATOR}__init__.py`)) {
      filePath = filePath.slice(0, -"__init__.py".length);
      // Remove trailing separator if it exists.
      if (filePath.endsWith(SEPARATOR)) {
        filePath = filePath.slice(0, -SEPARATOR.length);
      }
    } else if (filePath.endsWith(".py")) {
      // Remove the .py extension from module files.
      filePath = filePath.slice(0, -3);
    }

    let currentNode = this.pythonModule;
    for (const part of filePath.split(SEPARATOR)) {
      if (part === "") continue; // Skip empty segments.
      const candidateNode = currentNode.children.get(part);
      if (!candidateNode) {
        throw new Error(
          `Module not found for path: ${filePath}. Check if the module is part of the project.`,
        );
      }
      currentNode = candidateNode;
    }

    // Cache the result before returning
    this.modulePathCache.set(filePath, currentNode);
    return currentNode;
  }

  /**
   * Resolves an internal module import from a module file.
   *
   * This method determines whether the provided import string is relative
   * (i.e. starts with ".") or absolute, and then delegates the resolution
   * to the corresponding helper method. This function exclusively handles
   * imports internal to the project; external libraries are not processed.
   *
   * Implements caching to avoid redundant resolution of the same imports.
   *
   * @param currentModule - The module where the import occurs.
   * @param moduleName - The import string (e.g. ".helper" or "project.module").
   * @returns The resolved PythonModule if found, or undefined otherwise.
   */
  public resolveModule(
    currentModule: PythonModule,
    moduleName: string,
  ): PythonModule | undefined {
    // Create a cache key using the current module's name and the import string
    const cacheKey = `${currentModule.fullName}:${moduleName}`;

    // Check if we've already resolved this import in this context
    if (this.importResolutionCache.has(cacheKey)) {
      return this.importResolutionCache.get(cacheKey);
    }

    const pythonModule = moduleName.startsWith(".")
      ? this.resolveRelativeModule(currentModule, moduleName)
      : this.resolveAbsoluteImport(currentModule, moduleName);

    // Don't return self-references
    const result = pythonModule === currentModule ? undefined : pythonModule;

    // Cache the result
    this.importResolutionCache.set(cacheKey, result);
    return result;
  }

  /**
   * Resolves a relative import for a given module.
   *
   * Relative import strings use leading dots to indicate how many levels up
   * in the package hierarchy to traverse before locating the target module.
   * The remaining dotted path is then followed from the base package.
   *
   * Examples:
   *  - ".helper" resolves to a sibling module named "helper".
   *  - "..module" moves up one level and resolves to a module named "module".
   *
   * @param currentModule - The module performing the import.
   * @param moduleName - The relative import string (e.g. ".helper" or "..module.sub").
   * @returns The corresponding PythonModule if found, or undefined otherwise.
   */
  private resolveRelativeModule(
    currentModule: PythonModule,
    moduleName: string,
  ): PythonModule | undefined {
    // Count the number of leading dots to determine the package level.
    let level = 0;
    while (moduleName[level] === ".") {
      level++;
    }
    const remainder = moduleName.slice(level);

    // If the current module is a regular file (not a package), start from its parent.
    let baseModule = currentModule;
    if (currentModule.path && !currentModule.path.endsWith("__init__.py")) {
      if (currentModule.parent) {
        baseModule = currentModule.parent;
      }
    }

    // Traverse upward in the hierarchy based on the number of dots.
    for (let i = 1; i < level; i++) {
      if (!baseModule.parent) return undefined;
      baseModule = baseModule.parent;
    }

    // If no additional module path is provided, return the base package.
    if (!remainder) return baseModule;

    // Traverse downward using the remaining dotted path.
    const parts = remainder.split(".");
    let resolved: PythonModule | undefined = baseModule;
    for (const part of parts) {
      resolved = resolved?.children.get(part);
      if (!resolved) return undefined;
    }
    return resolved;
  }

  /**
   * Resolves an absolute import starting from the current module's package context.
   *
   * The method splits the import string into its dotted components and then
   * traverses upward from the current module's package, checking each ancestor's
   * children for a matching module path.
   *
   * For example, an import like "module.sub" will be searched for in the current
   * package and, if not found, in higher-level packages.
   *
   * Uses intermediate caching to improve performance when resolving deep import paths.
   *
   * @param currentModule - The module performing the import.
   * @param moduleName - The absolute import string (e.g. "module.sub" or "project.utils.helper").
   * @returns The resolved PythonModule if it exists, or undefined otherwise.
   */
  private resolveAbsoluteImport(
    currentModule: PythonModule,
    moduleName: string,
  ): PythonModule | undefined {
    // Check if it's a standard library module using the Set for faster lookup
    if (this.stdModuleSet.has(moduleName)) {
      return undefined;
    }

    // Split import into segments
    const parts = moduleName.split(".");

    // Cache for intermediate resolution results during this method call
    // Maps partial paths to their resolved modules to avoid redundant lookups
    const partialResolutionCache = new Map<string, PythonModule | undefined>();

    if (currentModule.path && !currentModule.path.endsWith("__init__.py")) {
      if (currentModule.parent) {
        currentModule = currentModule.parent;
      }
    }

    // Walk upward in the module hierarchy to find a matching candidate
    let ancestor: PythonModule | undefined = currentModule;
    while (ancestor) {
      let candidate: PythonModule | undefined = ancestor;
      let partialName = "";

      // Try to resolve each part of the import path
      for (const part of parts) {
        // Build the partial import path as we go
        partialName = partialName ? `${partialName}.${part}` : part;

        // Check if we already resolved this partial path from the current ancestor
        const cacheKey = `${ancestor.fullName}:${partialName}`;
        if (partialResolutionCache.has(cacheKey)) {
          candidate = partialResolutionCache.get(cacheKey);
          continue;
        }

        // If not in cache, resolve the next part
        const nextCandidate = candidate?.children.get(part);
        candidate = nextCandidate;

        // Cache this partial resolution result
        partialResolutionCache.set(cacheKey, candidate);

        if (!candidate) {
          // Cache negative result to avoid redundant lookups
          partialResolutionCache.set(cacheKey, undefined);
          break;
        }
      }

      if (candidate) {
        return candidate;
      }

      ancestor = ancestor.parent;
    }

    return undefined;
  }
}<|MERGE_RESOLUTION|>--- conflicted
+++ resolved
@@ -1,8 +1,4 @@
-<<<<<<< HEAD
-import { sep } from "node:path";
-=======
 import { SEPARATOR } from "@std/path";
->>>>>>> 20113624
 import pythonStdLib from "../../../scripts/generate_python_stdlib_list/output.json" with {
   type: "json",
 };
