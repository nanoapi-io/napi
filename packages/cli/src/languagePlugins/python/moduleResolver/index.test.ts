import { beforeEach, describe, test } from "@std/testing/bdd";
import { expect } from "@std/expect";
import { PythonModuleResolver } from "./index.ts";
import {
  PYTHON_MODULE_TYPE,
  PYTHON_NAMESPACE_MODULE_TYPE,
  PYTHON_PACKAGE_MODULE_TYPE,
} from "./types.ts";
<<<<<<< HEAD
import { sep } from "node:path";
=======
import { SEPARATOR } from "@std/path";
>>>>>>> 20113624

describe("PythonModuleResolver", () => {
  describe("Module Map Building", () => {
    test("should build module map for a single file", () => {
      const resolver = new PythonModuleResolver(new Set(["main.py"]), "3.13");
      const root = resolver.pythonModule;

      expect(root.name).toBe("");
      expect(root.type).toBe(PYTHON_NAMESPACE_MODULE_TYPE);
      expect(root.children.size).toBe(1);

      const mainModule = root.children.get("main");
      expect(mainModule).toBeDefined();
      expect(mainModule?.name).toBe("main");
      expect(mainModule?.type).toBe(PYTHON_MODULE_TYPE);
      expect(mainModule?.path).toBe("main.py");
      expect(mainModule?.fullName).toBe("main");
      expect(mainModule?.parent).toBe(root);
    });

    test("should build module map for multiple files at root level", () => {
      const resolver = new PythonModuleResolver(
        new Set(["main.py", "utils.py", "config.py"]),
        "3.13",
      );
      const root = resolver.pythonModule;

      expect(root.children.size).toBe(3);

      const moduleNames = Array.from(root.children.keys());
      expect(moduleNames).toContain("main");
      expect(moduleNames).toContain("utils");
      expect(moduleNames).toContain("config");

      // Check each module has correct properties
      for (const name of moduleNames) {
        const module = root.children.get(name);
        expect(module?.name).toBe(name);
        expect(module?.type).toBe(PYTHON_MODULE_TYPE);
        expect(module?.path).toBe(`${name}.py`);
        expect(module?.fullName).toBe(name);
      }
    });

    test("should build module map for a simple package", () => {
      const resolver = new PythonModuleResolver(
        new Set(["pkg/__init__.py", "pkg/module.py"]),
        "3.13",
      );
      const root = resolver.pythonModule;

      expect(root.children.size).toBe(1);

      const pkgModule = root.children.get("pkg");
      expect(pkgModule).toBeDefined();
      expect(pkgModule?.name).toBe("pkg");
      expect(pkgModule?.type).toBe(PYTHON_PACKAGE_MODULE_TYPE);
      expect(pkgModule?.path).toBe("pkg/__init__.py");
      expect(pkgModule?.fullName).toBe("pkg");

      expect(pkgModule?.children.size).toBe(1);
      const subModule = pkgModule?.children.get("module");
      expect(subModule?.name).toBe("module");
      expect(subModule?.type).toBe(PYTHON_MODULE_TYPE);
      expect(subModule?.path).toBe("pkg/module.py");
      expect(subModule?.fullName).toBe("pkg.module");
      expect(subModule?.parent).toBe(pkgModule);
    });

    test("should build module map for nested packages", () => {
      const resolver = new PythonModuleResolver(
        new Set([
          "pkg/__init__.py",
          "pkg/module.py",
          "pkg/subpkg/__init__.py",
          "pkg/subpkg/submodule.py",
          "pkg/subpkg/deeper/__init__.py",
          "pkg/subpkg/deeper/core.py",
        ]),
        "3.13",
      );
      const root = resolver.pythonModule;

      // Check first level
      const pkgModule = root.children.get("pkg");
      expect(pkgModule).toBeDefined();
      expect(pkgModule?.name).toBe("pkg");
      expect(pkgModule?.type).toBe(PYTHON_PACKAGE_MODULE_TYPE);

      // Check second level
      expect(pkgModule?.children.size).toBe(2); // module.py and subpkg
      const moduleModule = pkgModule?.children.get("module");
      expect(moduleModule?.name).toBe("module");
      expect(moduleModule?.fullName).toBe("pkg.module");

      const subpkgModule = pkgModule?.children.get("subpkg");
      expect(subpkgModule?.name).toBe("subpkg");
      expect(subpkgModule?.type).toBe(PYTHON_PACKAGE_MODULE_TYPE);
      expect(subpkgModule?.fullName).toBe("pkg.subpkg");

      // Check third level
      expect(subpkgModule?.children.size).toBe(2); // submodule.py and deeper
      const submoduleModule = subpkgModule?.children.get("submodule");
      expect(submoduleModule?.name).toBe("submodule");
      expect(submoduleModule?.fullName).toBe("pkg.subpkg.submodule");

      const deeperModule = subpkgModule?.children.get("deeper");
      expect(deeperModule?.name).toBe("deeper");
      expect(deeperModule?.type).toBe(PYTHON_PACKAGE_MODULE_TYPE);
      expect(deeperModule?.fullName).toBe("pkg.subpkg.deeper");

      // Check fourth level
      const coreModule = deeperModule?.children.get("core");
      expect(coreModule?.name).toBe("core");
      expect(coreModule?.fullName).toBe("pkg.subpkg.deeper.core");
    });

    test("should handle package namespaces with multiple modules", () => {
      const resolver = new PythonModuleResolver(
        new Set([
          "pkg/__init__.py",
          "pkg/module1.py",
          "pkg/module2.py",
          "pkg/module3.py",
        ]),
        "3.13",
      );
      const pkgModule = resolver.pythonModule.children.get("pkg");

      expect(pkgModule?.children.size).toBe(3);
      const moduleNames = Array.from(pkgModule?.children.keys() || []);
      expect(moduleNames).toContain("module1");
      expect(moduleNames).toContain("module2");
      expect(moduleNames).toContain("module3");
    });

    test("should handle multiple packages at root level", () => {
      const resolver = new PythonModuleResolver(
        new Set([
          "pkg1/__init__.py",
          "pkg1/module.py",
          "pkg2/__init__.py",
          "pkg2/module.py",
          "main.py",
        ]),
        "3.13",
      );
      const root = resolver.pythonModule;

      expect(root.children.size).toBe(3); // pkg1, pkg2, main

      const pkg1 = root.children.get("pkg1");
      const pkg2 = root.children.get("pkg2");
      const main = root.children.get("main");

      expect(pkg1?.type).toBe(PYTHON_PACKAGE_MODULE_TYPE);
      expect(pkg2?.type).toBe(PYTHON_PACKAGE_MODULE_TYPE);
      expect(main?.type).toBe(PYTHON_MODULE_TYPE);

      expect(pkg1?.children.size).toBe(1);
      expect(pkg2?.children.size).toBe(1);
    });
  });

  describe("Module Resolution", () => {
    let resolver: PythonModuleResolver;

    beforeEach(() => {
      resolver = new PythonModuleResolver(
        new Set([
          "main.py",
          "utils.py",
          "config.py",
          "pkg/__init__.py",
          "pkg/module1.py",
          "pkg/module2.py",
          "pkg/subpkg/__init__.py",
          "pkg/subpkg/submodule1.py",
          "pkg/subpkg/submodule2.py",
          "pkg/subpkg/deeper/__init__.py",
          "pkg/subpkg/deeper/core.py",
          "anotherpkg/__init__.py",
          "anotherpkg/helper.py",
        ]),
        "3.13",
      );
    });

    describe("getModuleFromFilePath", () => {
      test("should resolve module from file path for regular modules", () => {
        const mainModule = resolver.getModuleFromFilePath("main.py");
        expect(mainModule.name).toBe("main");
        expect(mainModule.fullName).toBe("main");

        const utilsModule = resolver.getModuleFromFilePath("utils.py");
        expect(utilsModule.name).toBe("utils");
        expect(utilsModule.fullName).toBe("utils");
      });

      test("should resolve module from file path for packages", () => {
        const pkgModule = resolver.getModuleFromFilePath("pkg/__init__.py");
        expect(pkgModule.name).toBe("pkg");
        expect(pkgModule.fullName).toBe("pkg");
        expect(pkgModule.type).toBe(PYTHON_PACKAGE_MODULE_TYPE);
      });

      test("should handle package path without __init__.py", () => {
        const pkgModule = resolver.getModuleFromFilePath("pkg");
        expect(pkgModule.name).toBe("pkg");
        expect(pkgModule.fullName).toBe("pkg");
      });

      test("should handle package path with trailing separator", () => {
        const pkgModule = resolver.getModuleFromFilePath(`pkg${SEPARATOR}`);
        expect(pkgModule.name).toBe("pkg");
        expect(pkgModule.fullName).toBe("pkg");
      });

      test("should resolve module from file path for nested packages", () => {
        const subpkgModule = resolver.getModuleFromFilePath(
          "pkg/subpkg/__init__.py",
        );
        expect(subpkgModule.name).toBe("subpkg");
        expect(subpkgModule.fullName).toBe("pkg.subpkg");
        expect(subpkgModule.type).toBe(PYTHON_PACKAGE_MODULE_TYPE);

        const deeperModule = resolver.getModuleFromFilePath(
          "pkg/subpkg/deeper/__init__.py",
        );
        expect(deeperModule.name).toBe("deeper");
        expect(deeperModule.fullName).toBe("pkg.subpkg.deeper");
      });

      test("should resolve module from file path for modules in packages", () => {
        const moduleModule = resolver.getModuleFromFilePath("pkg/module1.py");
        expect(moduleModule.name).toBe("module1");
        expect(moduleModule.fullName).toBe("pkg.module1");

        const submoduleModule = resolver.getModuleFromFilePath(
          "pkg/subpkg/submodule1.py",
        );
        expect(submoduleModule.name).toBe("submodule1");
        expect(submoduleModule.fullName).toBe("pkg.subpkg.submodule1");

        const coreModule = resolver.getModuleFromFilePath(
          "pkg/subpkg/deeper/core.py",
        );
        expect(coreModule.name).toBe("core");
        expect(coreModule.fullName).toBe("pkg.subpkg.deeper.core");
      });

      test("should handle module path without .py extension", () => {
        const moduleModule = resolver.getModuleFromFilePath("pkg/module1");
        expect(moduleModule.name).toBe("module1");
        expect(moduleModule.fullName).toBe("pkg.module1");
      });

      test("should throw an error for non-existent modules", () => {
        expect(() => {
          resolver.getModuleFromFilePath("nonexistent.py");
        }).toThrow();

        expect(() => {
          resolver.getModuleFromFilePath("pkg/nonexistent.py");
        }).toThrow();
      });

      test("should use cache for repeat lookups", () => {
        const initialCacheSize = resolver["modulePathCache"].size;
        expect(initialCacheSize).toBe(0);

        // First lookup should cache the result
        const moduleFirst = resolver.getModuleFromFilePath("pkg/module1.py");
        expect(moduleFirst.name).toBe("module1");

        // Get the cache size before second lookup
        const cacheSizeBefore = resolver["modulePathCache"].size;
        expect(cacheSizeBefore).toBe(1);

        // Second lookup should use the cache
        const moduleSecond = resolver.getModuleFromFilePath("pkg/module1.py");
        expect(moduleSecond).toBe(moduleFirst); // Same instance

        // Cache size should not have increased since we used the cached value
        expect(resolver["modulePathCache"].size).toBe(1);
      });
    });

    describe("Absolute Import Resolution", () => {
      test("should resolve top-level module imports", () => {
        // From main.py, import utils
        const mainModule = resolver.getModuleFromFilePath("main.py");
        const resolvedUtils = resolver.resolveModule(mainModule, "utils");

        expect(resolvedUtils).toBeDefined();
        expect(resolvedUtils?.name).toBe("utils");
        expect(resolvedUtils?.fullName).toBe("utils");
      });

      test("should resolve package imports", () => {
        // From main.py, import pkg
        const mainModule = resolver.getModuleFromFilePath("main.py");
        const resolvedPkg = resolver.resolveModule(mainModule, "pkg");

        expect(resolvedPkg).toBeDefined();
        expect(resolvedPkg?.name).toBe("pkg");
        expect(resolvedPkg?.fullName).toBe("pkg");
        expect(resolvedPkg?.type).toBe(PYTHON_PACKAGE_MODULE_TYPE);
      });

      test("should resolve submodule imports with dotted names", () => {
        // From main.py, import pkg.module1
        const mainModule = resolver.getModuleFromFilePath("main.py");
        const resolvedModule = resolver.resolveModule(
          mainModule,
          "pkg.module1",
        );

        expect(resolvedModule).toBeDefined();
        expect(resolvedModule?.name).toBe("module1");
        expect(resolvedModule?.fullName).toBe("pkg.module1");
      });

      test("should resolve deeply nested imports", () => {
        // From main.py, import pkg.subpkg.deeper.core
        const mainModule = resolver.getModuleFromFilePath("main.py");
        const resolvedCore = resolver.resolveModule(
          mainModule,
          "pkg.subpkg.deeper.core",
        );

        expect(resolvedCore).toBeDefined();
        expect(resolvedCore?.name).toBe("core");
        expect(resolvedCore?.fullName).toBe("pkg.subpkg.deeper.core");
      });

      test("should resolve imports from within packages", () => {
        // From pkg/module1.py, import anotherpkg.helper
        const module1 = resolver.getModuleFromFilePath("pkg/module1.py");
        const resolvedHelper = resolver.resolveModule(
          module1,
          "anotherpkg.helper",
        );

        expect(resolvedHelper).toBeDefined();
        expect(resolvedHelper?.name).toBe("helper");
        expect(resolvedHelper?.fullName).toBe("anotherpkg.helper");
      });

      test("should handle absolute imports that don't exist", () => {
        const mainModule = resolver.getModuleFromFilePath("main.py");
        const resolvedNonExistent = resolver.resolveModule(
          mainModule,
          "nonexistent",
        );

        expect(resolvedNonExistent).toBeUndefined();

        const resolvedNestedNonExistent = resolver.resolveModule(
          mainModule,
          "pkg.nonexistent",
        );
        expect(resolvedNestedNonExistent).toBeUndefined();
      });

      test("should not resolve standard library modules", () => {
        const mainModule = resolver.getModuleFromFilePath("main.py");

        // Test with common stdlib modules
        const resolvedOs = resolver.resolveModule(mainModule, "os");
        expect(resolvedOs).toBeUndefined();

        const resolvedSys = resolver.resolveModule(mainModule, "sys");
        expect(resolvedSys).toBeUndefined();

        const resolvedJson = resolver.resolveModule(mainModule, "json");
        expect(resolvedJson).toBeUndefined();
      });

      test("should handle circular imports", () => {
        // From main.py, import main (itself)
        const mainModule = resolver.getModuleFromFilePath("main.py");
        const resolvedSelf = resolver.resolveModule(mainModule, "main");

        // Self-imports should return undefined to avoid circular references
        expect(resolvedSelf).toBeUndefined();
      });

      test("should use cache for repeated resolution", () => {
        const mainModule = resolver.getModuleFromFilePath("main.py");

        // First resolution should cache the result
        const utils1 = resolver.resolveModule(mainModule, "utils");
        expect(utils1).toBeDefined();

        // Get the cache size before second resolution
        const cacheSizeBefore = resolver["importResolutionCache"].size;
        expect(cacheSizeBefore).toBe(1);

        // Second resolution of the same import should use the cache
        const utils2 = resolver.resolveModule(mainModule, "utils");
        expect(utils2).toBe(utils1); // Same instance
        // Cache size should not have increased since we used the cached value
        expect(resolver["importResolutionCache"].size).toBe(1);
      });
    });

    describe("Relative Import Resolution", () => {
      test("should resolve same-level relative imports", () => {
        // From pkg/module1.py, import .module2
        const module1 = resolver.getModuleFromFilePath("pkg/module1.py");
        const resolvedModule2 = resolver.resolveModule(module1, ".module2");

        expect(resolvedModule2).toBeDefined();
        expect(resolvedModule2?.name).toBe("module2");
        expect(resolvedModule2?.fullName).toBe("pkg.module2");
      });

      test("should resolve parent-level relative imports", () => {
        // From pkg/subpkg/submodule1.py, import ..module1
        const submodule1 = resolver.getModuleFromFilePath(
          "pkg/subpkg/submodule1.py",
        );
        const resolvedModule1 = resolver.resolveModule(submodule1, "..module1");

        expect(resolvedModule1).toBeDefined();
        expect(resolvedModule1?.name).toBe("module1");
        expect(resolvedModule1?.fullName).toBe("pkg.module1");
      });

      test("should resolve multiple-level parent relative imports", () => {
        // From pkg/subpkg/deeper/core.py, import ...module1
        const core = resolver.getModuleFromFilePath(
          "pkg/subpkg/deeper/core.py",
        );
        const resolvedModule1 = resolver.resolveModule(core, "...module1");

        expect(resolvedModule1).toBeDefined();
        expect(resolvedModule1?.name).toBe("module1");
        expect(resolvedModule1?.fullName).toBe("pkg.module1");
      });

      test("should resolve relative imports to the root level", () => {
        // From pkg/subpkg/deeper/core.py, import ....utils
        const core = resolver.getModuleFromFilePath(
          "pkg/subpkg/deeper/core.py",
        );
        const resolvedUtils = resolver.resolveModule(core, "....utils");

        expect(resolvedUtils).toBeDefined();
        expect(resolvedUtils?.name).toBe("utils");
        expect(resolvedUtils?.fullName).toBe("utils");
      });

      test("should resolve relative imports with subpaths", () => {
        // From pkg/module1.py, import .subpkg.submodule1
        const module1 = resolver.getModuleFromFilePath("pkg/module1.py");
        const resolvedSubmodule = resolver.resolveModule(
          module1,
          ".subpkg.submodule1",
        );

        expect(resolvedSubmodule).toBeDefined();
        expect(resolvedSubmodule?.name).toBe("submodule1");
        expect(resolvedSubmodule?.fullName).toBe("pkg.subpkg.submodule1");
      });

      test("should handle relative imports to non-existent modules", () => {
        const module1 = resolver.getModuleFromFilePath("pkg/module1.py");
        const resolvedNonExistent = resolver.resolveModule(
          module1,
          ".nonexistent",
        );

        expect(resolvedNonExistent).toBeUndefined();
      });

      test("should handle too many dots in relative imports", () => {
        // If we go beyond the root level with too many dots
        const module1 = resolver.getModuleFromFilePath("pkg/module1.py");
        const resolvedTooManyDots = resolver.resolveModule(
          module1,
          "....toomany",
        );

        expect(resolvedTooManyDots).toBeUndefined();
      });

      test("should handle empty remainder in relative imports", () => {
        // Just dots means import the package itself at that level
        // From pkg/subpkg/submodule1.py, import ..
        const submodule1 = resolver.getModuleFromFilePath(
          "pkg/subpkg/submodule1.py",
        );
        const resolvedParentPackage = resolver.resolveModule(submodule1, "..");

        expect(resolvedParentPackage).toBeDefined();
        expect(resolvedParentPackage?.name).toBe("pkg");
        expect(resolvedParentPackage?.fullName).toBe("pkg");
      });

      test("should use cache for repeated relative imports", () => {
        const submodule1 = resolver.getModuleFromFilePath(
          "pkg/subpkg/submodule1.py",
        );

        // First resolution
        const module1 = resolver.resolveModule(submodule1, "..module1");
        expect(module1).toBeDefined();

        // Get the cache size before second resolution
        const cacheSizeBefore = resolver["importResolutionCache"].size;
        expect(cacheSizeBefore).toBe(1);

        // Second resolution should use cache
        const module1Again = resolver.resolveModule(submodule1, "..module1");
        expect(module1Again).toBe(module1); // Same instance
        // Cache size should not have increased since we used the cached value
        expect(resolver["importResolutionCache"].size).toBe(1);
      });
    });

    describe("Edge Cases and Special Scenarios", () => {
      test("should not allow circular references", () => {
        // Test various patterns that could create circular references
        const mainModule = resolver.getModuleFromFilePath("main.py");
        expect(resolver.resolveModule(mainModule, "main")).toBeUndefined();

        const pkgInit = resolver.getModuleFromFilePath("pkg/__init__.py");
        expect(resolver.resolveModule(pkgInit, "pkg")).toBeUndefined();

        const submodule = resolver.getModuleFromFilePath(
          "pkg/subpkg/submodule1.py",
        );
        expect(
          resolver.resolveModule(submodule, "..subpkg.submodule1"),
        ).toBeUndefined();
      });

      test("should handle mixed path separators", () => {
        // Test with a mix of forward and backward slashes
        const mixedPath = "pkg/subpkg\\submodule1.py".replace(/\\/g, SEPARATOR);
        const module = resolver.getModuleFromFilePath(mixedPath);
        expect(module.name).toBe("submodule1");
        expect(module.fullName).toBe("pkg.subpkg.submodule1");
      });

      test("should resolve imports when importing a package", () => {
        // From main.py, import pkg.subpkg
        const mainModule = resolver.getModuleFromFilePath("main.py");
        const subpkg = resolver.resolveModule(mainModule, "pkg.subpkg");

        expect(subpkg).toBeDefined();
        expect(subpkg?.name).toBe("subpkg");
        expect(subpkg?.type).toBe(PYTHON_PACKAGE_MODULE_TYPE);
        expect(subpkg?.fullName).toBe("pkg.subpkg");
      });

      test("should handle namespace packages (PEP 420)", () => {
        // Python 3.3+ allows namespace packages without __init__.py
        const resolver = new PythonModuleResolver(
          new Set(["main.py", "namespace/pkg/module.py"]),
          "3.13",
        );

        // Should create implicit namespace package
        const root = resolver.pythonModule;
        const namespaceModule = root.children.get("namespace");
        expect(namespaceModule).toBeDefined();
        expect(namespaceModule?.type).toBe(PYTHON_NAMESPACE_MODULE_TYPE);

        const pkgModule = namespaceModule?.children.get("pkg");
        expect(pkgModule).toBeDefined();
        expect(pkgModule?.type).toBe(PYTHON_NAMESPACE_MODULE_TYPE);

        // Should be able to resolve the module
        const mainModule = resolver.getModuleFromFilePath("main.py");
        const resolvedModule = resolver.resolveModule(
          mainModule,
          "namespace.pkg.module",
        );
        expect(resolvedModule).toBeDefined();
        expect(resolvedModule?.name).toBe("module");
        expect(resolvedModule?.fullName).toBe("namespace.pkg.module");
      });

      test("should handle special file names", () => {
        // Files with names matching keywords or special patterns
        const resolver = new PythonModuleResolver(
          new Set([
            "main.py",
            "special/class.py",
            "special/_private.py",
            "special/with.py",
          ]),
          "3.13",
        );

        // These names are valid Python module names despite being keywords
        const classModule = resolver.getModuleFromFilePath("special/class.py");
        expect(classModule.name).toBe("class");

        const privateModule = resolver.getModuleFromFilePath(
          "special/_private.py",
        );
        expect(privateModule.name).toBe("_private");

        // Import paths should resolve
        const mainModule = resolver.getModuleFromFilePath("main.py");
        const resolvedClass = resolver.resolveModule(
          mainModule,
          "special.class",
        );
        expect(resolvedClass).toBeDefined();
        expect(resolvedClass?.name).toBe("class");

        const resolvedPrivate = resolver.resolveModule(
          mainModule,
          "special._private",
        );
        expect(resolvedPrivate).toBeDefined();
        expect(resolvedPrivate?.name).toBe("_private");
      });

      test("should handle importing from deeply nested paths", () => {
        // Tests the from X.Y.Z import A syntax equivalent
        const resolver = new PythonModuleResolver(
          new Set([
            "main.py",
            "deep/a/__init__.py",
            "deep/a/b/__init__.py",
            "deep/a/b/c/__init__.py",
            "deep/a/b/c/d.py",
          ]),
          "3.13",
        );
        const mainModule = resolver.getModuleFromFilePath("main.py");

        // Test importing d from deep.a.b.c
        const resolvedD = resolver.resolveModule(mainModule, "deep.a.b.c.d");
        expect(resolvedD).toBeDefined();
        expect(resolvedD?.name).toBe("d");
        expect(resolvedD?.fullName).toBe("deep.a.b.c.d");

        // Test importing the package itself
        const resolvedC = resolver.resolveModule(mainModule, "deep.a.b.c");
        expect(resolvedC).toBeDefined();
        expect(resolvedC?.type).toBe(PYTHON_PACKAGE_MODULE_TYPE);
        expect(resolvedC?.fullName).toBe("deep.a.b.c");
      });

      test("should handle imports with ..* patterns", () => {
        const resolver = new PythonModuleResolver(
          new Set([
            "patterns/a/__init__.py",
            "patterns/a/b/__init__.py",
            "patterns/a/b/module.py",
            "patterns/a/other.py",
          ]),
          "3.13",
        );

        // Get the module point of view
        const moduleFile = resolver.getModuleFromFilePath(
          "patterns/a/b/module.py",
        );

        // Test relative import with dots followed by wildcard-like name
        // In Python, 'from .. import *' would import everything from parent
        // Here we're testing "..other" - the parent's "other" module
        const resolvedOther = resolver.resolveModule(moduleFile, "..other");
        expect(resolvedOther).toBeDefined();
        expect(resolvedOther?.name).toBe("other");
        expect(resolvedOther?.fullName).toBe("patterns.a.other");
      });

      test("should handle resolution of _name modules", () => {
        // Modules starting with underscore are treated as internal/private
        const resolver = new PythonModuleResolver(
          new Set([
            "main.py",
            "pkg/__init__.py",
            "pkg/_internal.py",
            "pkg/public.py",
          ]),
          "3.13",
        );

        // Get the internal module
        const internalModule = resolver.getModuleFromFilePath(
          "pkg/_internal.py",
        );
        expect(internalModule.name).toBe("_internal");

        // Should be able to resolve _name from outside
        const mainModule = resolver.getModuleFromFilePath("main.py");
        const resolvedInternal = resolver.resolveModule(
          mainModule,
          "pkg._internal",
        );
        expect(resolvedInternal).toBeDefined();
        expect(resolvedInternal?.name).toBe("_internal");
      });
    });
  });
});<|MERGE_RESOLUTION|>--- conflicted
+++ resolved
@@ -6,11 +6,7 @@
   PYTHON_NAMESPACE_MODULE_TYPE,
   PYTHON_PACKAGE_MODULE_TYPE,
 } from "./types.ts";
-<<<<<<< HEAD
-import { sep } from "node:path";
-=======
 import { SEPARATOR } from "@std/path";
->>>>>>> 20113624
 
 describe("PythonModuleResolver", () => {
   describe("Module Map Building", () => {
