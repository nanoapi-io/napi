--- conflicted
+++ resolved
@@ -1,10 +1,6 @@
 import { describe, test } from "@std/testing/bdd";
 import { expect } from "@std/expect";
-<<<<<<< HEAD
-import type Parser from "tree-sitter";
-=======
 import type Parser from "npm:tree-sitter";
->>>>>>> 20113624
 import { PythonMetricsAnalyzer } from "./index.ts";
 import { PythonExportExtractor } from "../exportExtractor/index.ts";
 import { pythonParser } from "../../../helpers/treeSitter/parsers.ts";
@@ -135,10 +131,10 @@
 class TestClass:
     def __init__(self, value):
         self.value = value
-        
+
     def simple_method(self):
         return self.value
-        
+
     def complex_method(self, factor):
         if factor > 0:
             return self.value * factor
@@ -168,10 +164,10 @@
     const code = `
 def commented_function():
     # This is a comment
-    
+
     # Another comment
     value = 42  # Inline comment
-    
+
     # Final comment
     return value
 `;
