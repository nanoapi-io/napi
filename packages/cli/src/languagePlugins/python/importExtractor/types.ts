<<<<<<< HEAD
import type Parser from "tree-sitter";
=======
import type Parser from "npm:tree-sitter";
>>>>>>> 20113624

/**
 * Represents an explicitly imported item within an import statement.
 * This item can be a class, function, module, or any valid Python identifier.
 *
 * Example:
 * - In "from os import path as p", the item would be "path" with alias "p"
 * - In "from os import path", the item would be "path" without an alias
 */
export interface ImportItem {
  /** The syntax node corresponding to the entire imported item (including alias, if present). */
  node: Parser.SyntaxNode;

  /** The syntax node for the item's original identifier (e.g., "path" in "from os import path as p"). */
  identifierNode: Parser.SyntaxNode;

  /** The syntax node for the item's alias, if one is provided (e.g., "p" in "from os import path as p"). */
  aliasNode: Parser.SyntaxNode | undefined;
}

/**
 * Represents a member imported from a module. A member corresponds to either:
 * - A module imported entirely (`import module` or `import module as alias`).
 * - A module or symbol imported from another module (`from module import X` or `from module import *`).
 *
 * This is the core structure that represents what's being imported and how.
 */
export interface ImportMember {
  /** The syntax node corresponding to the imported member (module or item). */
  node: Parser.SyntaxNode;

  /** The syntax node corresponding to the member's identifier. */
  identifierNode: Parser.SyntaxNode;

  /** The syntax node for the member's alias, if provided (e.g., "alias" in "import module as alias"). */
  aliasNode: Parser.SyntaxNode | undefined;

  /** Indicates if this is a wildcard import (`from module import *`). */
  isWildcardImport: boolean;

  /**
   * The list of explicitly imported items from this member.
   * - Undefined if the import is a wildcard import (`from module import *`).
   * - Undefined if the import is a standard import statement (`import module`).
   * - Contains ImportItem objects for each imported symbol in a from-import statement.
   */
  items?: ImportItem[];
}

/**
 * Constants representing the two types of Python import statements
 */
export const NORMAL_IMPORT_STATEMENT_TYPE = "normal";
export const FROM_IMPORT_STATEMENT_TYPE = "from";

/**
 * Defines the possible types of Python import statements:
 * - "normal": Standard imports like "import os" or "import os as operating_system"
 * - "from": From-imports like "from os import path" or "from os import *"
 */
export type PythonImportStatementType =
  | typeof NORMAL_IMPORT_STATEMENT_TYPE
  | typeof FROM_IMPORT_STATEMENT_TYPE;

/**
 * Represents a fully resolved import statement from a Python source file.
 * It abstracts both normal (`import module`) and from-import (`from module import X`) statements.
 *
 * This structure contains all the necessary information to analyze import relationships
 * and symbol dependencies between Python modules.
 */
export interface ImportStatement {
  /** The syntax node representing the entire import statement. */
  node: Parser.SyntaxNode;

  /** The type of import statement: either "normal" or "from". */
  type: PythonImportStatementType;

  /**
   * The syntax node representing the source module in a from-import statement (`from module import ...`).
   * - Undefined for standard import statements (`import module`).
   */
  sourceNode: Parser.SyntaxNode | undefined;

  /** The list of imported members or modules. */
  members: ImportMember[];
}<|MERGE_RESOLUTION|>--- conflicted
+++ resolved
@@ -1,8 +1,4 @@
-<<<<<<< HEAD
-import type Parser from "tree-sitter";
-=======
 import type Parser from "npm:tree-sitter";
->>>>>>> 20113624
 
 /**
  * Represents an explicitly imported item within an import statement.
