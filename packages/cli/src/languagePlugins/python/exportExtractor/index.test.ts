import { describe, test } from "@std/testing/bdd";
import { expect } from "@std/expect";
<<<<<<< HEAD
import type Parser from "tree-sitter";
=======
import type Parser from "npm:tree-sitter";
>>>>>>> 20113624
import { PythonExportExtractor } from "./index.ts";
import {
  PYTHON_CLASS_TYPE,
  PYTHON_FUNCTION_TYPE,
  PYTHON_VARIABLE_TYPE,
} from "./types.ts";
import { pythonParser } from "../../../helpers/treeSitter/parsers.ts";

describe("PythonExportExtractor", () => {
  const parser = pythonParser;

  test("should extract simple class definitions", () => {
    const code = `
    class MyClass:
        pass
    `;
    const tree = parser.parse(code);
    const files = new Map<
      string,
      { path: string; rootNode: Parser.SyntaxNode }
    >();
    files.set("class_test.py", {
      path: "class_test.py",
      rootNode: tree.rootNode,
    });

    const resolver = new PythonExportExtractor(parser, files);
    const result = resolver.getSymbols("class_test.py");
    const classSymbols = result.symbols.filter(
      (s) => s.type === PYTHON_CLASS_TYPE,
    );

    expect(classSymbols.length).toBeGreaterThanOrEqual(1);
    const myClass = classSymbols.find((s) => s.id === "MyClass");
    expect(myClass).toBeDefined();
    // Optionally, check that the syntax node's text matches expectations.
    expect(myClass?.identifierNode.text).toBe("MyClass");
  });

  test("should extract decorated class definitions", () => {
    const code = `
    @decorator
    class DecoratedClass:
        pass
    `;
    const tree = parser.parse(code);
    const files = new Map<
      string,
      { path: string; rootNode: Parser.SyntaxNode }
    >();
    files.set("decorated_class_test.py", {
      path: "decorated_class_test.py",
      rootNode: tree.rootNode,
    });

    const resolver = new PythonExportExtractor(parser, files);
    const result = resolver.getSymbols("decorated_class_test.py");
    const classSymbols = result.symbols.filter(
      (s) => s.type === PYTHON_CLASS_TYPE,
    );

    expect(classSymbols.length).toBeGreaterThanOrEqual(1);
    const decClass = classSymbols.find((s) => s.id === "DecoratedClass");
    expect(decClass).toBeDefined();
  });

  test("should extract simple function definitions", () => {
    const code = `
    def my_function():
        pass
    `;
    const tree = parser.parse(code);
    const files = new Map<
      string,
      { path: string; rootNode: Parser.SyntaxNode }
    >();
    files.set("function_test.py", {
      path: "function_test.py",
      rootNode: tree.rootNode,
    });

    const resolver = new PythonExportExtractor(parser, files);
    const result = resolver.getSymbols("function_test.py");
    const functionSymbols = result.symbols.filter(
      (s) => s.type === PYTHON_FUNCTION_TYPE,
    );

    expect(functionSymbols.length).toBeGreaterThanOrEqual(1);
    const func = functionSymbols.find((s) => s.id === "my_function");
    expect(func).toBeDefined();
  });

  test("should extract decorated function definitions", () => {
    const code = `
    @decorator
    def decorated_function():
        pass
    `;
    const tree = parser.parse(code);
    const files = new Map<
      string,
      { path: string; rootNode: Parser.SyntaxNode }
    >();
    files.set("decorated_function_test.py", {
      path: "decorated_function_test.py",
      rootNode: tree.rootNode,
    });

    const resolver = new PythonExportExtractor(parser, files);
    const result = resolver.getSymbols("decorated_function_test.py");
    const functionSymbols = result.symbols.filter(
      (s) => s.type === PYTHON_FUNCTION_TYPE,
    );

    expect(functionSymbols.length).toBeGreaterThanOrEqual(1);
    const decFunc = functionSymbols.find((s) => s.id === "decorated_function");
    expect(decFunc).toBeDefined();
  });

  test("should extract variable assignments and not include __all__", () => {
    const code = `
    x = 10
    y, z = 20, 30
    __all__ = ["x", "y", "z"]
    `;
    const tree = parser.parse(code);
    const files = new Map<
      string,
      { path: string; rootNode: Parser.SyntaxNode }
    >();
    files.set("variable_test.py", {
      path: "variable_test.py",
      rootNode: tree.rootNode,
    });

    const resolver = new PythonExportExtractor(parser, files);
    const result = resolver.getSymbols("variable_test.py");
    const variableSymbols = result.symbols.filter(
      (s) => s.type === PYTHON_VARIABLE_TYPE,
    );

    // Expect that x, y, z are extracted as variables.
    const varX = variableSymbols.find((s) => s.id === "x");
    const varY = variableSymbols.find((s) => s.id === "y");
    const varZ = variableSymbols.find((s) => s.id === "z");
    expect(varX).toBeDefined();
    expect(varY).toBeDefined();
    expect(varZ).toBeDefined();

    // __all__ should not be among exported symbols.
    const exportedIds = result.symbols.map((s) => s.id);
    expect(exportedIds).not.toContain("__all__");
  });

  test("should extract __all__ elements correctly", () => {
    const code = `
    __all__ = ["a", "b", "c"]
    a = 1
    b = 2
    c = 3
    d = 4
    `;
    const tree = parser.parse(code);
    const files = new Map<
      string,
      { path: string; rootNode: Parser.SyntaxNode }
    >();
    files.set("all_test.py", { path: "all_test.py", rootNode: tree.rootNode });

    const resolver = new PythonExportExtractor(parser, files);
    const result = resolver.getSymbols("all_test.py");

    // publicSymbols should reflect the __all__ definition.
    expect(result.publicSymbols).toContain("a");
    expect(result.publicSymbols).toContain("b");
    expect(result.publicSymbols).toContain("c");
    // 'd' is not public because it's not in __all__
    expect(result.publicSymbols).not.toContain("d");
  });

  test("should extract multiple function definitions with the same name", () => {
    const code = `
    def my_function():
        pass
        
    # Some comment in between
    
    def my_function(a, b):
        return a + b
    `;
    const tree = parser.parse(code);
    const files = new Map<
      string,
      { path: string; rootNode: Parser.SyntaxNode }
    >();
    files.set("multi_function_test.py", {
      path: "multi_function_test.py",
      rootNode: tree.rootNode,
    });

    const resolver = new PythonExportExtractor(parser, files);
    const result = resolver.getSymbols("multi_function_test.py");
    const functionSymbols = result.symbols.filter(
      (s) => s.type === PYTHON_FUNCTION_TYPE,
    );

    // Should find one symbol for my_function with two nodes
    const func = functionSymbols.find((s) => s.id === "my_function");
    expect(func).toBeDefined();
    expect(func?.nodes.length).toBe(2);
  });

  test("should extract multiple class definitions with the same name", () => {
    const code = `
    class MyClass:
        def method1(self):
            pass
            
    # Some comment in between
    
    class MyClass:
        def method2(self):
            pass
    `;
    const tree = parser.parse(code);
    const files = new Map<
      string,
      { path: string; rootNode: Parser.SyntaxNode }
    >();
    files.set("multi_class_test.py", {
      path: "multi_class_test.py",
      rootNode: tree.rootNode,
    });

    const resolver = new PythonExportExtractor(parser, files);
    const result = resolver.getSymbols("multi_class_test.py");
    const classSymbols = result.symbols.filter(
      (s) => s.type === PYTHON_CLASS_TYPE,
    );

    // Should find one symbol for MyClass with two nodes
    const myClass = classSymbols.find((s) => s.id === "MyClass");
    expect(myClass).toBeDefined();
    expect(myClass?.nodes.length).toBe(2);
  });

  test("should capture variable modifications", () => {
    const code = `
    counter = 0
    counter += 1
    counter = counter + 10
    `;
    const tree = parser.parse(code);
    const files = new Map<
      string,
      { path: string; rootNode: Parser.SyntaxNode }
    >();
    files.set("variable_mod_test.py", {
      path: "variable_mod_test.py",
      rootNode: tree.rootNode,
    });

    const resolver = new PythonExportExtractor(parser, files);
    const result = resolver.getSymbols("variable_mod_test.py");
    const variableSymbols = result.symbols.filter(
      (s) => s.type === PYTHON_VARIABLE_TYPE,
    );

    // There should be only one symbol for counter
    expect(variableSymbols.length).toBe(1);

    // The one symbol should be counter
    const counter = variableSymbols[0];
    expect(counter.id).toBe("counter");

    // After deduplication, we expect 3 nodes: initial assignment + two modifications
    expect(counter.nodes.length).toBe(3);

    // Verify that all the expected nodes are included
    const nodeCaptured = (text: string) =>
      counter.nodes.some((node) => node.text.includes(text));
    expect(nodeCaptured("counter = 0")).toBe(true);
    expect(nodeCaptured("counter += 1")).toBe(true);
    expect(nodeCaptured("counter = counter + 10")).toBe(true);
  });

  test("should not create new symbols for variable modifications", () => {
    const code = `
    # Only modify a variable without initializing it
    existing_var += 5
    `;
    const tree = parser.parse(code);
    const files = new Map<
      string,
      { path: string; rootNode: Parser.SyntaxNode }
    >();
    files.set("var_mod_only_test.py", {
      path: "var_mod_only_test.py",
      rootNode: tree.rootNode,
    });

    const resolver = new PythonExportExtractor(parser, files);
    const result = resolver.getSymbols("var_mod_only_test.py");
    const variableSymbols = result.symbols.filter(
      (s) => s.type === PYTHON_VARIABLE_TYPE,
    );

    // Should not find a symbol for existing_var as it's only modified without initialization
    const existingVar = variableSymbols.find((s) => s.id === "existing_var");
    expect(existingVar).toBeUndefined();
  });

  test("should handle mixed symbol types and multiple modifications", () => {
    const code = `
    x = 10
    
    def func():
        pass
    
    x += 5
    
    class MyClass:
        pass
    
    x = 20
    
    def func(a):
        return a
    `;
    const tree = parser.parse(code);
    const files = new Map<
      string,
      { path: string; rootNode: Parser.SyntaxNode }
    >();
    files.set("mixed_symbols_test.py", {
      path: "mixed_symbols_test.py",
      rootNode: tree.rootNode,
    });

    const resolver = new PythonExportExtractor(parser, files);
    const result = resolver.getSymbols("mixed_symbols_test.py");

    // Variable x should have 3 nodes
    const x = result.symbols.find(
      (s) => s.id === "x" && s.type === PYTHON_VARIABLE_TYPE,
    );
    expect(x).toBeDefined();
    expect(x?.nodes.length).toBe(3);

    // Function func should have 2 nodes
    const func = result.symbols.find(
      (s) => s.id === "func" && s.type === PYTHON_FUNCTION_TYPE,
    );
    expect(func).toBeDefined();
    expect(func?.nodes.length).toBe(2);

    // Class MyClass should have 1 node
    const myClass = result.symbols.find(
      (s) => s.id === "MyClass" && s.type === PYTHON_CLASS_TYPE,
    );
    expect(myClass).toBeDefined();
    expect(myClass?.nodes.length).toBe(1);
  });

  test("should capture list variable modifications", () => {
    const code = `
    my_list = [1, 2, 3]
    my_list.append(4)
    my_list += [5, 6]
    my_list.extend([7, 8])
    my_list[0] = 0
    my_list = my_list + [9, 10]
    `;
    const tree = parser.parse(code);
    const files = new Map<
      string,
      { path: string; rootNode: Parser.SyntaxNode }
    >();
    files.set("list_mod_test.py", {
      path: "list_mod_test.py",
      rootNode: tree.rootNode,
    });

    const resolver = new PythonExportExtractor(parser, files);
    const result = resolver.getSymbols("list_mod_test.py");
    const variableSymbols = result.symbols.filter(
      (s) => s.type === PYTHON_VARIABLE_TYPE,
    );

    // There should be only one symbol for my_list
    const myList = variableSymbols.find((s) => s.id === "my_list");
    expect(myList).toBeDefined();

    // Should have nodes for the initial assignment and += operation
    // Method calls like append and extend are not captured as they're not direct assignments
    // But reassignment (my_list = my_list + [9, 10]) should be captured
    expect(myList?.nodes.length).toBeGreaterThanOrEqual(3);

    // Verify that key operations are included
    const nodeCaptured = (text: string) =>
      myList?.nodes.some((node) => node.text.includes(text));
    expect(nodeCaptured("my_list = [1, 2, 3]")).toBe(true);
    expect(nodeCaptured("my_list += [5, 6]")).toBe(true);
    expect(nodeCaptured("my_list = my_list + [9, 10]")).toBe(true);
  });

  test("should capture dictionary variable modifications", () => {
    const code = `
    my_dict = {"a": 1, "b": 2}
    my_dict["c"] = 3
    my_dict.update({"d": 4})
    my_dict |= {"e": 5}
    del my_dict["a"]
    my_dict = {**my_dict, "f": 6}
    `;
    const tree = parser.parse(code);
    const files = new Map<
      string,
      { path: string; rootNode: Parser.SyntaxNode }
    >();
    files.set("dict_mod_test.py", {
      path: "dict_mod_test.py",
      rootNode: tree.rootNode,
    });

    const resolver = new PythonExportExtractor(parser, files);
    const result = resolver.getSymbols("dict_mod_test.py");
    const variableSymbols = result.symbols.filter(
      (s) => s.type === PYTHON_VARIABLE_TYPE,
    );

    // There should be only one symbol for my_dict
    const myDict = variableSymbols.find((s) => s.id === "my_dict");
    expect(myDict).toBeDefined();

    // Should have at least the initial assignment, |= operation, and reassignment
    // Method calls like update and subscript assignments aren't captured as direct assignments
    expect(myDict?.nodes.length).toBeGreaterThanOrEqual(3);

    // Verify that key operations are included
    const nodeCaptured = (text: string) =>
      myDict?.nodes.some((node) => node.text.includes(text));
    expect(nodeCaptured('my_dict = {"a": 1, "b": 2}')).toBe(true);
    expect(nodeCaptured('my_dict |= {"e": 5}')).toBe(true);
    expect(nodeCaptured('my_dict = {**my_dict, "f": 6}')).toBe(true);
  });

  test("should capture object attribute modifications", () => {
    const code = `
    class Person:
        pass
        
    person = Person()
    person.name = "John"
    person.age = 30
    person = Person()
    person.name = "Jane"
    `;
    const tree = parser.parse(code);
    const files = new Map<
      string,
      { path: string; rootNode: Parser.SyntaxNode }
    >();
    files.set("object_mod_test.py", {
      path: "object_mod_test.py",
      rootNode: tree.rootNode,
    });

    const resolver = new PythonExportExtractor(parser, files);
    const result = resolver.getSymbols("object_mod_test.py");

    // There should be a class and a variable
    const personClass = result.symbols.find(
      (s) => s.id === "Person" && s.type === PYTHON_CLASS_TYPE,
    );
    expect(personClass).toBeDefined();

    const personVar = result.symbols.find(
      (s) => s.id === "person" && s.type === PYTHON_VARIABLE_TYPE,
    );
    expect(personVar).toBeDefined();

    // Should have at least the two assignments to person
    // Attribute assignments (person.name, person.age) aren't captured as direct variable assignments
    expect(personVar?.nodes.length).toBeGreaterThanOrEqual(2);

    // Verify that direct assignments to the person variable are included
    const nodeCaptured = (text: string) =>
      personVar?.nodes.some((node) => node.text.includes(text));
    expect(nodeCaptured("person = Person()")).toBe(true);
  });

  test("should ignore variable modifications inside functions", () => {
    const code = `
    # Module-level variable
    counter = 0
    
    def increment():
        # Local variable with same name as module-level one
        counter = 0
        counter += 1
        return counter
        
    # Module-level modification
    counter += 10
    
    def modify_global():
        global counter
        # This modifies the module-level variable
        counter += 100
        
    # Another module-level variable
    total = 50
    `;
    const tree = parser.parse(code);
    const files = new Map<
      string,
      { path: string; rootNode: Parser.SyntaxNode }
    >();
    files.set("function_scope_test.py", {
      path: "function_scope_test.py",
      rootNode: tree.rootNode,
    });

    const resolver = new PythonExportExtractor(parser, files);
    const result = resolver.getSymbols("function_scope_test.py");
    const variableSymbols = result.symbols.filter(
      (s) => s.type === PYTHON_VARIABLE_TYPE,
    );

    // There should be two variables: counter and total
    expect(variableSymbols.length).toBe(2);

    // The counter variable should have 2 nodes (initial assignment and module-level +=)
    const counter = variableSymbols.find((s) => s.id === "counter");
    expect(counter).toBeDefined();
    expect(counter?.nodes.length).toBe(2);

    // Verify that only module-level operations are included, not the ones inside functions
    const counterNodeTexts = counter?.nodes.map((node) => node.text.trim());
    expect(counterNodeTexts).toContain("counter = 0");
    expect(counterNodeTexts).toContain("counter += 10");
    // The counter += 1 inside increment() should not be captured
    const hasLocalIncrement = counter?.nodes.some(
      (node) =>
        node.text.includes("counter += 1") &&
        node.parent?.parent?.type === "function_definition",
    );
    expect(hasLocalIncrement).toBeFalsy();

    // The counter += 100 inside modify_global() should not be captured
    // even though it modifies the global variable
    const hasGlobalModification = counter?.nodes.some((node) =>
      node.text.includes("counter += 100")
    );
    expect(hasGlobalModification).toBeFalsy();

    // The total variable should have 1 node
    const total = variableSymbols.find((s) => s.id === "total");
    expect(total).toBeDefined();
    expect(total?.nodes.length).toBe(1);
  });

  test("should ignore variable modifications inside classes", () => {
    const code = `
    # Module-level variable
    data = []
    
    class DataProcessor:
        # Class variable with same name
        data = {}
        
        def __init__(self):
            # Instance variable
            self.data = []
            
        def process(self):
            # Local variable
            data = []
            data.append("processed")
            return data
            
        @classmethod
        def reset(cls):
            # Modifying class variable
            cls.data = {}
            
    # Module-level modification
    data.append("module")
    data = data + ["level"]
    
    # Another module-level variable
    config = {}
    `;
    const tree = parser.parse(code);
    const files = new Map<
      string,
      { path: string; rootNode: Parser.SyntaxNode }
    >();
    files.set("class_scope_test.py", {
      path: "class_scope_test.py",
      rootNode: tree.rootNode,
    });

    const resolver = new PythonExportExtractor(parser, files);
    const result = resolver.getSymbols("class_scope_test.py");
    const variableSymbols = result.symbols.filter(
      (s) => s.type === PYTHON_VARIABLE_TYPE,
    );

    // There should be two variables: data and config
    expect(variableSymbols.length).toBe(2);

    // The data variable should have 2 nodes (initial assignment and module-level reassignment)
    const data = variableSymbols.find((s) => s.id === "data");
    expect(data).toBeDefined();
    expect(data?.nodes.length).toBeGreaterThanOrEqual(2);

    // Verify that only module-level operations are included, not the ones inside the class
    const dataNodeTexts = data?.nodes.map((node) => node.text.trim());
    expect(dataNodeTexts).toContain("data = []");
    expect(dataNodeTexts).toContain('data = data + ["level"]');

    // Class-level data = {} should not be captured
    const hasClassVariable = data?.nodes.some(
      (node) =>
        node.text.includes("data = {}") &&
        node.parent?.parent?.type === "class_definition",
    );
    expect(hasClassVariable).toBeFalsy();

    // The config variable should have 1 node
    const config = variableSymbols.find((s) => s.id === "config");
    expect(config).toBeDefined();
    expect(config?.nodes.length).toBe(1);
  });

  test("should capture only top-level nodes in a complex nested structure", () => {
    const code = `
    # Module-level variable
    count = 0
    
    class Counter:
        # Class variable
        count = 0
        
        def __init__(self, initial=0):
            # Instance variable
            self.count = initial
            
        def increment(self):
            # Local method operation
            count = 0  # Local variable shadowing
            count += 1
            self.count += 1
            
        @classmethod
        def increment_class(cls):
            # Class variable operation
            cls.count += 1
            
        @staticmethod
        def process():
            # Local function operation
            def nested():
                # Nested function variable
                count = 100
                count *= 2
                return count
            return nested()
            
    # Another module-level function
    def operate():
        # Local variable
        count = 5
        
        # Nested function
        def nested_modifier():
            nonlocal count
            count += 5
            
            # Double-nested function
            def deep_nested():
                # Local to deep_nested
                count = 1000
                return count
                
            return deep_nested()
            
        nested_modifier()
        return count
    
    # Module-level modifications
    count += 1
    count *= 2
    `;
    const tree = parser.parse(code);
    const files = new Map<
      string,
      { path: string; rootNode: Parser.SyntaxNode }
    >();
    files.set("complex_nested_test.py", {
      path: "complex_nested_test.py",
      rootNode: tree.rootNode,
    });

    const resolver = new PythonExportExtractor(parser, files);
    const result = resolver.getSymbols("complex_nested_test.py");

    // There should be one class, one function and one variable
    const classSymbols = result.symbols.filter(
      (s) => s.type === PYTHON_CLASS_TYPE,
    );
    expect(classSymbols.length).toBe(1);

    const functionSymbols = result.symbols.filter(
      (s) => s.type === PYTHON_FUNCTION_TYPE,
    );
    expect(functionSymbols.length).toBe(1);

    const variableSymbols = result.symbols.filter(
      (s) => s.type === PYTHON_VARIABLE_TYPE,
    );
    expect(variableSymbols.length).toBe(1);

    // The count variable should have 3 nodes (initial assignment and two module-level modifications)
    const count = variableSymbols[0];
    expect(count.id).toBe("count");
    expect(count.nodes.length).toBe(3);

    // Verify that only module-level operations are included
    const countNodeTexts = count.nodes.map((node) => node.text.trim());
    expect(countNodeTexts).toContain("count = 0");
    expect(countNodeTexts).toContain("count += 1");
    expect(countNodeTexts).toContain("count *= 2");

    // No inner node should be included
    const hasNestedNodes = count.nodes.some((node) => {
      const parentTypes = [];
      let current = node.parent;
      while (current) {
        parentTypes.push(current.type);
        current = current.parent;
      }

      return (
        parentTypes.includes("function_definition") ||
        parentTypes.includes("class_definition")
      );
    });

    expect(hasNestedNodes).toBeFalsy();
  });

  test("should capture method calls and attribute assignments for app configuration", () => {
    const code = `
    import os
    from celery import Celery
    
    os.environ.setdefault("DJANGO_SETTINGS_MODULE", "Project.settings")
    app = Celery("Project")
    app.config_from_object("django.conf:settings", namespace="CELERY")
    app.conf.update(app.conf.get("CELERY_CONFIG"))
    app.autodiscover_tasks()
    
    app.conf.task_queue_max_priority = 10
    app.conf.task_default_priority = 5
    
    app.conf.beat_schedule = {
        "task1": {
            "task": "module.tasks.task1",
            "schedule": 60,
        },
        "task2": {
            "task": "module.tasks.task2",
            "schedule": 300,
        },
    }
    `;
    const tree = parser.parse(code);
    const files = new Map<
      string,
      { path: string; rootNode: Parser.SyntaxNode }
    >();
    files.set("celery_app_test.py", {
      path: "celery_app_test.py",
      rootNode: tree.rootNode,
    });

    const resolver = new PythonExportExtractor(parser, files);
    const result = resolver.getSymbols("celery_app_test.py");
    const appSymbol = result.symbols.find((s) => s.id === "app");

    // Verify app symbol exists and is captured correctly
    expect(appSymbol).toBeDefined();
    expect(appSymbol?.type).toBe(PYTHON_VARIABLE_TYPE);

    // Should have multiple nodes for the app variable
    expect(appSymbol?.nodes.length).toBeGreaterThanOrEqual(6); // Initial definition + 5 modification statements

    // Verify that all app operations are included
    const nodeCaptured = (text: string) =>
      appSymbol?.nodes.some((node) => node.text.includes(text));

    // Initial assignment
    expect(nodeCaptured('app = Celery("Project")')).toBe(true);

    // Method calls
    expect(nodeCaptured("app.config_from_object")).toBe(true);
    expect(nodeCaptured("app.autodiscover_tasks()")).toBe(true);

    // Attribute assignments
    expect(nodeCaptured("app.conf.task_queue_max_priority = 10")).toBe(true);
    expect(nodeCaptured("app.conf.task_default_priority = 5")).toBe(true);
    expect(nodeCaptured("app.conf.beat_schedule = {")).toBe(true);
  });

  test("should capture complex object initialization and modifications", () => {
    const code = `
    from flask import Flask
    from flask_cors import CORS
    from config import Config
    
    server = Flask(__name__)
    server.config.from_object(Config)
    server.config.update({
        "DEBUG": True,
        "SECRET_KEY": "dev-key",
    })
    server.register_blueprint(api_bp, url_prefix="/api")
    
    CORS(server)
    
    server.logger.setLevel("INFO")
    server.config["MAX_CONTENT_LENGTH"] = 16 * 1024 * 1024
    
    server.session_interface = CustomSessionInterface()
    
    server.route_map = {
        "home": "/",
        "dashboard": "/dashboard",
        "profile": "/profile",
        "settings": {
            "general": "/settings/general",
            "security": "/settings/security",
            "notifications": "/settings/notifications",
        }
    }
    
    @server.before_request
    def before_request():
        pass
        
    if __name__ == "__main__":
        server.run(host="0.0.0.0", port=5000)
    `;

    const tree = parser.parse(code);
    const files = new Map<
      string,
      { path: string; rootNode: Parser.SyntaxNode }
    >();
    files.set("flask_app.py", {
      path: "flask_app.py",
      rootNode: tree.rootNode,
    });

    const resolver = new PythonExportExtractor(parser, files);
    const result = resolver.getSymbols("flask_app.py");
    const serverSymbol = result.symbols.find((s) => s.id === "server");

    // Verify server symbol exists and is a variable
    expect(serverSymbol).toBeDefined();
    expect(serverSymbol?.type).toBe(PYTHON_VARIABLE_TYPE);

    // Should have multiple nodes for the server variable
    expect(serverSymbol?.nodes.length).toBeGreaterThan(5);

    // Check for specific operations
    const nodeCaptured = (text: string) =>
      serverSymbol?.nodes.some((node) => node.text.includes(text));

    // Initial declaration
    expect(nodeCaptured("server = Flask(__name__)")).toBe(true);

    // Method calls
    expect(nodeCaptured("server.config.from_object")).toBe(true);
    expect(nodeCaptured("server.config.update")).toBe(true);
    expect(nodeCaptured("server.register_blueprint")).toBe(true);

    // Attribute assignments
    expect(nodeCaptured("server.logger.setLevel")).toBe(true);

    // Subscript assignments should now be detected
    expect(nodeCaptured('server.config["MAX_CONTENT_LENGTH"]')).toBe(true);

    expect(nodeCaptured("server.session_interface =")).toBe(true);
    expect(nodeCaptured("server.route_map =")).toBe(true);
  });

  test("should capture variable modifications through subscript operations", () => {
    const code = `
    # Direct subscript operations
    data = {}
    data["key1"] = "value1"
    data["key2"] = "value2"
    
    # Nested subscript operations
    config = {"db": {}}
    config["db"]["host"] = "localhost"
    config["db"]["port"] = 5432
    
    # Attribute + subscript operations
    class Storage:
        def __init__(self):
            self.items = {}
    
    storage = Storage()
    storage.items["item1"] = {"name": "Item 1", "price": 10}
    storage.items["item2"] = {"name": "Item 2", "price": 20}
    
    # Mixed operations
    options = {}
    options["debug"] = True
    options.update({"verbose": True})
    options["logging"] = {"level": "info"}
    `;

    const tree = parser.parse(code);
    const files = new Map<
      string,
      { path: string; rootNode: Parser.SyntaxNode }
    >();
    files.set("subscript_test.py", {
      path: "subscript_test.py",
      rootNode: tree.rootNode,
    });

    const resolver = new PythonExportExtractor(parser, files);
    const result = resolver.getSymbols("subscript_test.py");

    // Check data variable
    const dataSymbol = result.symbols.find((s) => s.id === "data");
    expect(dataSymbol).toBeDefined();
    expect(dataSymbol?.type).toBe(PYTHON_VARIABLE_TYPE);
    expect(dataSymbol?.nodes.length).toBeGreaterThan(1);

    // Check config variable
    const configSymbol = result.symbols.find((s) => s.id === "config");
    expect(configSymbol).toBeDefined();
    expect(configSymbol?.nodes.length).toBeGreaterThanOrEqual(1);

    // Check storage variable
    const storageSymbol = result.symbols.find((s) => s.id === "storage");
    expect(storageSymbol).toBeDefined();
    expect(storageSymbol?.nodes.length).toBeGreaterThanOrEqual(1);

    // Check options variable
    const optionsSymbol = result.symbols.find((s) => s.id === "options");
    expect(optionsSymbol).toBeDefined();
    expect(optionsSymbol?.nodes.length).toBeGreaterThan(1);

    // Check specific subscript operations were captured
    const nodeCaptured = (
      symbol: { nodes: Parser.SyntaxNode[] } | undefined,
      text: string,
    ) =>
      symbol?.nodes.some((node: Parser.SyntaxNode) => node.text.includes(text));

    // Verify that subscript-related nodes were captured
    expect(nodeCaptured(dataSymbol, "data[")).toBe(true);
    expect(nodeCaptured(storageSymbol, "storage.items")).toBe(true);
    expect(nodeCaptured(optionsSymbol, "options[")).toBe(true);
  });
});<|MERGE_RESOLUTION|>--- conflicted
+++ resolved
@@ -1,10 +1,6 @@
 import { describe, test } from "@std/testing/bdd";
 import { expect } from "@std/expect";
-<<<<<<< HEAD
-import type Parser from "tree-sitter";
-=======
 import type Parser from "npm:tree-sitter";
->>>>>>> 20113624
 import { PythonExportExtractor } from "./index.ts";
 import {
   PYTHON_CLASS_TYPE,
@@ -189,9 +185,9 @@
     const code = `
     def my_function():
         pass
-        
+
     # Some comment in between
-    
+
     def my_function(a, b):
         return a + b
     `;
@@ -222,9 +218,9 @@
     class MyClass:
         def method1(self):
             pass
-            
+
     # Some comment in between
-    
+
     class MyClass:
         def method2(self):
             pass
@@ -320,17 +316,17 @@
   test("should handle mixed symbol types and multiple modifications", () => {
     const code = `
     x = 10
-    
+
     def func():
         pass
-    
+
     x += 5
-    
+
     class MyClass:
         pass
-    
+
     x = 20
-    
+
     def func(a):
         return a
     `;
@@ -456,7 +452,7 @@
     const code = `
     class Person:
         pass
-        
+
     person = Person()
     person.name = "John"
     person.age = 30
@@ -501,21 +497,21 @@
     const code = `
     # Module-level variable
     counter = 0
-    
+
     def increment():
         # Local variable with same name as module-level one
         counter = 0
         counter += 1
         return counter
-        
+
     # Module-level modification
     counter += 10
-    
+
     def modify_global():
         global counter
         # This modifies the module-level variable
         counter += 100
-        
+
     # Another module-level variable
     total = 50
     `;
@@ -572,30 +568,30 @@
     const code = `
     # Module-level variable
     data = []
-    
+
     class DataProcessor:
         # Class variable with same name
         data = {}
-        
+
         def __init__(self):
             # Instance variable
             self.data = []
-            
+
         def process(self):
             # Local variable
             data = []
             data.append("processed")
             return data
-            
+
         @classmethod
         def reset(cls):
             # Modifying class variable
             cls.data = {}
-            
+
     # Module-level modification
     data.append("module")
     data = data + ["level"]
-    
+
     # Another module-level variable
     config = {}
     `;
@@ -646,26 +642,26 @@
     const code = `
     # Module-level variable
     count = 0
-    
+
     class Counter:
         # Class variable
         count = 0
-        
+
         def __init__(self, initial=0):
             # Instance variable
             self.count = initial
-            
+
         def increment(self):
             # Local method operation
             count = 0  # Local variable shadowing
             count += 1
             self.count += 1
-            
+
         @classmethod
         def increment_class(cls):
             # Class variable operation
             cls.count += 1
-            
+
         @staticmethod
         def process():
             # Local function operation
@@ -675,28 +671,28 @@
                 count *= 2
                 return count
             return nested()
-            
+
     # Another module-level function
     def operate():
         # Local variable
         count = 5
-        
+
         # Nested function
         def nested_modifier():
             nonlocal count
             count += 5
-            
+
             # Double-nested function
             def deep_nested():
                 # Local to deep_nested
                 count = 1000
                 return count
-                
+
             return deep_nested()
-            
+
         nested_modifier()
         return count
-    
+
     # Module-level modifications
     count += 1
     count *= 2
@@ -763,16 +759,16 @@
     const code = `
     import os
     from celery import Celery
-    
+
     os.environ.setdefault("DJANGO_SETTINGS_MODULE", "Project.settings")
     app = Celery("Project")
     app.config_from_object("django.conf:settings", namespace="CELERY")
     app.conf.update(app.conf.get("CELERY_CONFIG"))
     app.autodiscover_tasks()
-    
+
     app.conf.task_queue_max_priority = 10
     app.conf.task_default_priority = 5
-    
+
     app.conf.beat_schedule = {
         "task1": {
             "task": "module.tasks.task1",
@@ -827,7 +823,7 @@
     from flask import Flask
     from flask_cors import CORS
     from config import Config
-    
+
     server = Flask(__name__)
     server.config.from_object(Config)
     server.config.update({
@@ -835,14 +831,14 @@
         "SECRET_KEY": "dev-key",
     })
     server.register_blueprint(api_bp, url_prefix="/api")
-    
+
     CORS(server)
-    
+
     server.logger.setLevel("INFO")
     server.config["MAX_CONTENT_LENGTH"] = 16 * 1024 * 1024
-    
+
     server.session_interface = CustomSessionInterface()
-    
+
     server.route_map = {
         "home": "/",
         "dashboard": "/dashboard",
@@ -853,11 +849,11 @@
             "notifications": "/settings/notifications",
         }
     }
-    
+
     @server.before_request
     def before_request():
         pass
-        
+
     if __name__ == "__main__":
         server.run(host="0.0.0.0", port=5000)
     `;
@@ -911,21 +907,21 @@
     data = {}
     data["key1"] = "value1"
     data["key2"] = "value2"
-    
+
     # Nested subscript operations
     config = {"db": {}}
     config["db"]["host"] = "localhost"
     config["db"]["port"] = 5432
-    
+
     # Attribute + subscript operations
     class Storage:
         def __init__(self):
             self.items = {}
-    
+
     storage = Storage()
     storage.items["item1"] = {"name": "Item 1", "price": 10}
     storage.items["item2"] = {"name": "Item 2", "price": 20}
-    
+
     # Mixed operations
     options = {}
     options["debug"] = True
