import { basename, dirname, SEPARATOR } from "@std/path";
import type {
  ExternalSymbol,
  InternalSymbol,
  ResolvedImports,
  UsingDirective,
} from "../usingResolver/index.ts";

/**
 * Represents a .NET project.
 */
export interface DotNetProject {
  /**
   * The root folder of the project.
   */
  rootFolder: string;

  /**
   * The name of the project.
   */
  name: string;

  /**
   * The path to the .csproj file of the project.
   */
  csprojPath: string;

  /**
   * The content of the .csproj file of the project
   */
  csprojContent: string;

  /**
   * The global usings resolved for the project.
   */
  globalUsings: GlobalUsings;
}

/**
 * Interface for a subproject's global usings
 */
export interface GlobalUsings {
  /**
   * The internal symbols used in the project.
   */
  internal: InternalSymbol[];
  /**
   * The external symbols used in the project.
   */
  external: ExternalSymbol[];
  /**
   * The using directives that define the global usings.
   */
  directives: UsingDirective[];
}

export class CSharpProjectMapper {
  rootFolder: string;
  subprojects: DotNetProject[];

  constructor(csprojFiles: Map<string, { path: string; content: string }>) {
    this.rootFolder = this.#getRootFolder(
      Array.from(csprojFiles.values()).map((csproj) => csproj.path),
    );
    this.subprojects = this.#makeSubprojects(csprojFiles);
  }

  /**
   * Recursively finds all .csproj files in the given directory and its subdirectories.
   * @param dir - The directory to search in.
   * @returns An array of dotnet projects (path to project and csproj file).
   */
  #makeSubprojects(
    csprojFiles: Map<string, { path: string; content: string }>,
  ): DotNetProject[] {
    const subprojects: DotNetProject[] = [];
    for (const [csprojPath, csprojContent] of csprojFiles) {
      const subproject: DotNetProject = {
        rootFolder: dirname(csprojPath),
        name: basename(csprojPath, ".csproj"),
        csprojPath,
        csprojContent: csprojContent.content,
        globalUsings: { internal: [], external: [], directives: [] },
      };
      subprojects.push(subproject);
    }
    return subprojects;
  }

  /**
   * Gets the root folder of the project based on the provided file paths.
   * @param filepaths - An array of file paths.
   * @returns The root folder path.
   */
  #getRootFolder(filepaths: string[]): string {
    if (filepaths.length === 0) {
      throw new Error(
        "No .csproj files found. Make sure to include .csproj files along with .cs files in .napirc and that such files exist in your project.",
      );
    }
    const splitPaths = filepaths.map((filepath) => filepath.split(SEPARATOR));
    const commonPath = splitPaths[0].slice();
    for (let i = 0; i < commonPath.length; i++) {
      for (let j = 1; j < splitPaths.length; j++) {
        if (splitPaths[j][i] !== commonPath[i]) {
          commonPath.splice(i);
<<<<<<< HEAD
          let rootFolder = commonPath.join(SEPARATOR);
=======
          let rootFolder = join("", ...commonPath);
>>>>>>> 020688c9
          if (filepaths[0].startsWith(SEPARATOR)) {
            rootFolder = SEPARATOR + rootFolder;
          }
          return rootFolder;
        }
      }
    }
<<<<<<< HEAD
    let rootFolder = commonPath.join(SEPARATOR);
=======
    let rootFolder = join("", ...commonPath);
>>>>>>> 020688c9
    if (filepaths[0].startsWith(SEPARATOR)) {
      rootFolder = SEPARATOR + rootFolder;
    }
    return rootFolder;
  }

  /**
   * Finds the subproject that contains the given file.
   * @param filePath - The path to the file.
   * @returns The subproject that contains the file, or null if not found.
   */
  findSubprojectForFile(filePath: string): DotNetProject | null {
    let mostPreciseProject: DotNetProject | null = null;
    // Check what subprojects contains the file
    // We assume that the most precise project is the one with the longest rootFolder
    // (In case there are nested projects)
    for (const project of this.subprojects) {
      if (
        filePath.startsWith(project.rootFolder) ||
        project.rootFolder === "."
      ) {
        if (
          mostPreciseProject === null ||
          project.rootFolder.length > mostPreciseProject.rootFolder.length
        ) {
          mostPreciseProject = project;
        }
      }
    }
    return mostPreciseProject;
  }

  /**
   * Updates the global usings for the subprojects
   * @param globalUsings - The global usings to set for the subprojects
   */
  updateGlobalUsings(globalUsings: GlobalUsings, subproject: DotNetProject) {
    globalUsings.internal.forEach((symbol) => {
      subproject.globalUsings.internal.push(symbol);
    });
    globalUsings.external.forEach((symbol) => {
      subproject.globalUsings.external.push(symbol);
    });
    globalUsings.directives.forEach((directive) => {
      subproject.globalUsings.directives.push(directive);
    });
  }

  /**
   * Gets the global usings for the given file.
   * @param filepath - The path to the file.
   * @returns The global usings for the file.
   */
  getGlobalUsings(filepath: string): ResolvedImports {
    const subproject = this.findSubprojectForFile(filepath);
    if (subproject) {
      return subproject.globalUsings;
    }
    return { internal: [], external: [] };
  }
}<|MERGE_RESOLUTION|>--- conflicted
+++ resolved
@@ -1,4 +1,4 @@
-import { basename, dirname, SEPARATOR } from "@std/path";
+import { basename, dirname, join, SEPARATOR } from "@std/path";
 import type {
   ExternalSymbol,
   InternalSymbol,
@@ -104,11 +104,7 @@
       for (let j = 1; j < splitPaths.length; j++) {
         if (splitPaths[j][i] !== commonPath[i]) {
           commonPath.splice(i);
-<<<<<<< HEAD
-          let rootFolder = commonPath.join(SEPARATOR);
-=======
           let rootFolder = join("", ...commonPath);
->>>>>>> 020688c9
           if (filepaths[0].startsWith(SEPARATOR)) {
             rootFolder = SEPARATOR + rootFolder;
           }
@@ -116,11 +112,7 @@
         }
       }
     }
-<<<<<<< HEAD
-    let rootFolder = commonPath.join(SEPARATOR);
-=======
     let rootFolder = join("", ...commonPath);
->>>>>>> 020688c9
     if (filepaths[0].startsWith(SEPARATOR)) {
       rootFolder = SEPARATOR + rootFolder;
     }
