--- conflicted
+++ resolved
@@ -8,11 +8,7 @@
 } from "../testFiles/index.ts";
 import { CSharpUsingResolver } from "../usingResolver/index.ts";
 import { CSharpNamespaceMapper } from "../namespaceMapper/index.ts";
-<<<<<<< HEAD
-import path from "node:path";
-=======
 import { join } from "@std/path";
->>>>>>> 20113624
 
 describe("CSharpProjectMapper", () => {
   const csprojfiles = getCsprojFilesMap();
