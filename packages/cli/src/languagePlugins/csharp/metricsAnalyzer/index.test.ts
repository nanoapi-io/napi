--- conflicted
+++ resolved
@@ -2,11 +2,7 @@
 import { expect } from "@std/expect";
 import { CSharpMetricsAnalyzer } from "./index.ts";
 import { csharpFilesFolder, getCSharpFilesMap } from "../testFiles/index.ts";
-<<<<<<< HEAD
-import path from "node:path";
-=======
 import { join } from "@std/path";
->>>>>>> 20113624
 
 describe("CSharpMetricsAnalyzer", () => {
   const analyzer = new CSharpMetricsAnalyzer();
