import type { SymbolType } from "../namespaceResolver/index.ts";
import {
  CSharpInvocationResolver,
  type Invocations,
} from "../invocationResolver/index.ts";
import {
  CSharpNamespaceMapper,
  type SymbolNode,
} from "../namespaceMapper/index.ts";
<<<<<<< HEAD
import type Parser from "tree-sitter";
=======
import type Parser from "npm:tree-sitter";
>>>>>>> 20113624
import {
  CSharpUsingResolver,
  type ResolvedImports,
} from "../usingResolver/index.ts";
import { CSharpProjectMapper } from "../projectMapper/index.ts";

/**
 * Represents a dependency in a C# file.
 */
export interface CSharpDependency {
  /**
   * The unique identifier of the dependency.
   */
  id: string;
  /**
   * Indicates whether the dependency is external.
   */
  isExternal: boolean;
  /**
   * A record of symbols associated with the dependency.
   */
  symbols: Record<string, string>;
  /**
   * Indicates whether the dependency is a namespace.
   */
  isNamespace?: boolean;
}

/**
 * Represents a dependent in a C# file.
 */
export interface CSharpDependent {
  /**
   * The unique identifier of the dependent.
   */
  id: string;
  /**
   * A record of symbols associated with the dependent.
   */
  symbols: Record<string, string>;
}

/**
 * Represents a symbol in a C# file.
 */
export interface CSharpSymbol {
  /**
   * The unique identifier of the symbol.
   */
  id: string;
  /**
   * The type of the symbol.
   */
  type: SymbolType;
  /**
   * The number of lines the symbol spans.
   */
  lineCount: number;
  /**
   * The number of characters the symbol spans.
   */
  characterCount: number;
  /**
   * The syntax node representing the symbol.
   */
  node: Parser.SyntaxNode;
  /**
   * A record of dependents associated with the symbol.
   */
  dependents: Record<string, CSharpDependent>;
  /**
   * A record of dependencies associated with the symbol.
   */
  dependencies: Record<string, CSharpDependency>;
}

/**
 * Represents a C# file with its metadata and dependencies.
 */
export interface CSharpFile {
  /**
   * The unique identifier of the file.
   */
  id: string;
  /**
   * The file path of the C# file.
   */
  filepath: string;
  /**
   * The root syntax node of the file.
   */
  rootNode: Parser.SyntaxNode;
  /**
   * The number of lines in the file.
   */
  lineCount: number;
  /**
   * The number of characters in the file.
   */
  characterCount: number;
  /**
   * A record of dependencies associated with the file.
   */
  dependencies: Record<string, CSharpDependency>;
  /**
   * A record of symbols defined in the file.
   */
  symbols: Record<string, CSharpSymbol>;
}

export class CSharpDependencyFormatter {
  private invResolver: CSharpInvocationResolver;
  private usingResolver: CSharpUsingResolver;
  private nsMapper: CSharpNamespaceMapper;
  private projectMapper: CSharpProjectMapper;

  /**
   * Constructs a new CSharpDependencyFormatter.
   * @param files - A map of file paths to their corresponding syntax nodes.
   */
  constructor(
    parsedFiles: Map<string, { path: string; rootNode: Parser.SyntaxNode }>,
    csprojFiles: Map<string, { path: string; content: string }>,
  ) {
    this.nsMapper = new CSharpNamespaceMapper(parsedFiles);
    this.projectMapper = new CSharpProjectMapper(csprojFiles);
    this.invResolver = new CSharpInvocationResolver(
      this.nsMapper,
      this.projectMapper,
    );
    this.usingResolver = new CSharpUsingResolver(
      this.nsMapper,
      this.projectMapper,
    );
    for (const [fp] of parsedFiles) {
      this.usingResolver.resolveUsingDirectives(fp);
    }
  }

  /**
   * Formats exported symbols into a record of CSharpSymbol.
   * @param exportedSymbols - An array of exported symbols.
   * @returns A record of symbol names to their corresponding CSharpSymbol.
   */
  private formatSymbols(
    exportedSymbols: SymbolNode[],
  ): Record<string, CSharpSymbol> {
    const symbols: Record<string, CSharpSymbol> = {};
    for (const symbol of exportedSymbols) {
      const fullname = (symbol.namespace !== "" ? symbol.namespace + "." : "") +
        symbol.name;
      const dependencies = this.invResolver.getInvocationsFromNode(
        symbol.node,
        symbol.filepath,
      );
      dependencies.resolvedSymbols = dependencies.resolvedSymbols.filter(
        (sm) => sm.name !== symbol.name,
      );
      symbols[fullname] = {
        id: fullname,
        type: symbol.type,
        node: symbol.node,
        lineCount: symbol.node.endPosition.row - symbol.node.startPosition.row,
        characterCount: symbol.node.endIndex - symbol.node.startIndex,
        dependencies: this.formatDependencies(dependencies),
        dependents: {},
      };
    }
    return symbols;
  }

  /**
   * Formats invocations into a record of CSharpDependency.
   * @param invocations - The invocations to format.
   * @returns A record of dependency IDs to their corresponding CSharpDependency.
   */
  private formatDependencies(
    invocations: Invocations,
  ): Record<string, CSharpDependency> {
    const dependencies: Record<string, CSharpDependency> = {};
    for (const resolvedSymbol of invocations.resolvedSymbols) {
      const namespace = resolvedSymbol.namespace;
      const filepath = resolvedSymbol.filepath;
      const id = namespace !== ""
        ? namespace + "." + resolvedSymbol.name
        : resolvedSymbol.name;
      if (!dependencies[filepath]) {
        dependencies[filepath] = {
          id: filepath,
          isExternal: false,
          symbols: {},
          isNamespace: true,
        };
      }
      dependencies[filepath].symbols[id] = id;
    }
    // Add unresolved symbols as external dependencies
    // Commented because redundant : if a symbol is unresolved,
    // then the external dependency is imported through a namespace.
    // Not removed in case my analysis is inaccurate.
    // for (const unresolvedSymbol of invocations.unresolved) {
    //   dependencies[unresolvedSymbol] = {
    //     id: unresolvedSymbol,
    //     isExternal: true,
    //     symbols: {},
    //   };
    // }
    return dependencies;
  }

  /**
   * Formats external usings into a record of CSharpDependency.
   * @param resolvedimports - The resolved imports to format.
   * @returns A record of dependency IDs to their corresponding CSharpDependency.
   */
  private formatExternalUsings(
    resolvedimports: ResolvedImports,
  ): Record<string, CSharpDependency> {
    const dependencies: Record<string, CSharpDependency> = {};
    for (const unresolvedSymbol of resolvedimports.external) {
      dependencies[unresolvedSymbol.name] = {
        id: unresolvedSymbol.name,
        isExternal: true,
        symbols: {},
        isNamespace: true,
      };
    }
    return dependencies;
  }

  /**
   * Formats a file into a CSharpFile object.
   * @param filepath - The path of the file to format.
   * @returns The formatted CSharpFile object.
   */
  public formatFile(filepath: string): CSharpFile | undefined {
    const file = this.invResolver.nsMapper.getFile(filepath);
    if (!file) {
      return undefined;
    }
    const fileSymbols = this.nsMapper.getExportsForFile(filepath);
    const fileDependencies = this.invResolver.getInvocationsFromFile(filepath);
    const formattedFile: CSharpFile = {
      id: file.path,
      filepath: file.path,
      rootNode: file.rootNode,
      lineCount: file.rootNode.endPosition.row,
      characterCount: file.rootNode.endIndex - file.rootNode.startIndex,
      dependencies: this.formatDependencies(fileDependencies),
      symbols: this.formatSymbols(fileSymbols),
    };
    // Add global usings to dependencies
    const globalUsings = this.formatExternalUsings(
      this.usingResolver.getGlobalUsings(filepath),
    );
    for (const key in globalUsings) {
      if (!formattedFile.dependencies[key]) {
        formattedFile.dependencies[key] = globalUsings[key];
      }
    }
    // Add local usings to dependencies
    const localUsings = this.formatExternalUsings(
      this.usingResolver.resolveUsingDirectives(filepath),
    );
    for (const key in localUsings) {
      if (!formattedFile.dependencies[key]) {
        formattedFile.dependencies[key] = localUsings[key];
      }
    }
    // If an internal dependency is a symbol of an imported namespace,
    // then add said symbol to the symbol list of that namespace
    for (const key in formattedFile.dependencies) {
      const dep = formattedFile.dependencies[key];
      if (!dep.isExternal && !dep.isNamespace) {
        const namespaceParts = dep.id.split(".");
        if (namespaceParts.length > 1) {
          const parentNamespace = namespaceParts.slice(0, -1).join(".");
          const parentDep = formattedFile.dependencies[parentNamespace];
          if (parentDep && !parentDep.isExternal) {
            parentDep.symbols[dep.id] = dep.id;
            delete formattedFile.dependencies[key];
          }
        }
      }
    }
    return formattedFile;
  }
}<|MERGE_RESOLUTION|>--- conflicted
+++ resolved
@@ -7,11 +7,7 @@
   CSharpNamespaceMapper,
   type SymbolNode,
 } from "../namespaceMapper/index.ts";
-<<<<<<< HEAD
-import type Parser from "tree-sitter";
-=======
 import type Parser from "npm:tree-sitter";
->>>>>>> 20113624
 import {
   CSharpUsingResolver,
   type ResolvedImports,
