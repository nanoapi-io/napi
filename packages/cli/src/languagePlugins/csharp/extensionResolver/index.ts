--- conflicted
+++ resolved
@@ -4,11 +4,7 @@
   SymbolNode,
 } from "../namespaceMapper/index.ts";
 import { csharpParser } from "../../../helpers/treeSitter/parsers.ts";
-<<<<<<< HEAD
-import Parser from "tree-sitter";
-=======
 import Parser from "npm:tree-sitter";
->>>>>>> 20113624
 
 const extensionMethodQuery = new Parser.Query(
   csharpParser.getLanguage(),
