import { describe, test } from "@std/testing/bdd";
import { expect } from "@std/expect";
import {
  CSharpUsingResolver,
  ExternalSymbol,
  GLOBAL_USING,
  InternalSymbol,
  LOCAL_USING,
  USING_ALIAS,
  USING_CURRENT,
  USING_STATIC,
} from "./index.ts";
import { CSharpNamespaceMapper } from "../namespaceMapper/index.ts";
import {
  csharpFilesFolder,
  getCSharpFilesMap,
  getCsprojFilesMap,
} from "../testFiles/index.ts";
<<<<<<< HEAD
import path from "node:path";
=======
import { join } from "@std/path";
>>>>>>> 20113624
import type { File } from "../namespaceResolver/index.ts";
import { CSharpProjectMapper } from "../projectMapper/index.ts";

describe("UsingResolver", () => {
  const parsedfiles: Map<string, File> = getCSharpFilesMap();
  const csprojfiles = getCsprojFilesMap();
  const nsmapper = new CSharpNamespaceMapper(parsedfiles);
  const projectMapper = new CSharpProjectMapper(csprojfiles);
  const resolver = new CSharpUsingResolver(nsmapper, projectMapper);

  test("Directive simple parsing", () => {
    const usingDirectives = resolver.parseUsingDirectives(
      join(csharpFilesFolder, "Usage.cs"),
    );
    expect(usingDirectives).toMatchObject([
      {
        type: GLOBAL_USING,
        id: "System.IO",
      },
      {
        type: LOCAL_USING,
        id: "System",
      },
      {
        type: LOCAL_USING,
        id: "System.Collections.Generic",
      },
      {
        type: USING_STATIC,
        id: "System.Math",
      },
      {
        type: USING_ALIAS,
        id: "MyApp.Models.User",
        alias: "Guy",
      },
      {
        type: USING_ALIAS,
        id: "HalfNamespace",
        alias: "Valve",
      },
    ]);
  });
  test("Directive resolving", () => {
    const resolved = resolver.resolveUsingDirectives(
      join(csharpFilesFolder, "Usage.cs"),
    );
    expect(resolved).toMatchObject({
      internal: [
        {
          usingtype: USING_ALIAS,
          alias: "Guy",
          symbol: {
            name: "User",
            type: "class",
            namespace: "MyApp.Models",
          },
        },
        {
          usingtype: USING_ALIAS,
          alias: "Valve",
          namespace: {
            name: "HalfNamespace",
            exports: expect.any(Array),
            childrenNamespaces: expect.any(Array),
          },
        },
        {
          usingtype: USING_CURRENT,
          namespace: {
            name: "",
            exports: expect.any(Array),
            childrenNamespaces: expect.any(Array),
          },
        },
      ],
      external: [
        {
          usingtype: GLOBAL_USING,
          name: "System.IO",
        },
        {
          usingtype: LOCAL_USING,
          name: "System",
        },
        {
          usingtype: LOCAL_USING,
          name: "System.Collections.Generic",
        },
        {
          usingtype: USING_STATIC,
          name: "System.Math",
        },
      ],
    });
  });

  test("Class resolution", () => {
    const filepath = join(csharpFilesFolder, "Usage.cs");
    const imports = resolver.resolveUsingDirectives(filepath);
    const user = resolver.findClassInImports(imports, "User", filepath);
    expect(user).toMatchObject({
      name: "User",
      type: "class",
      namespace: "MyApp.Models",
    });
    const gordon = resolver.findClassInImports(imports, "Gordon", filepath);
    expect(gordon).toMatchObject({
      name: "Gordon",
      type: "class",
      namespace: "HalfNamespace",
    });
    const guy = resolver.findClassInImports(imports, "Guy", filepath);
    expect(guy).toMatchObject({
      name: "User",
      type: "class",
      namespace: "MyApp.Models",
    });
  });

  test("Current namespace resolution", () => {
    const filepath = join(csharpFilesFolder, "Models.cs");
    const imports = resolver.resolveUsingDirectives(filepath).internal;
    expect(imports).toMatchObject([
      {
        usingtype: USING_CURRENT,
        namespace: {
          name: "Models",
          exports: expect.any(Array),
          childrenNamespaces: expect.any(Array),
        },
      },
      {
        usingtype: USING_CURRENT,
        namespace: {
          name: "",
          exports: expect.any(Array),
          childrenNamespaces: expect.any(Array),
        },
      },
    ]);
  });

  test("instanceof functions correctly", () => {
    const filepath = join(csharpFilesFolder, "Usage.cs");
    const directives = resolver.parseUsingDirectives(filepath);
    expect(
      directives.filter(
        (d) => resolver.resolveUsingDirective(d) instanceof ExternalSymbol,
      ).length,
    ).toBe(4);
    expect(
      directives.filter(
        (d) => resolver.resolveUsingDirective(d) instanceof InternalSymbol,
      ).length,
    ).toBe(2);

    const programpath = join(csharpFilesFolder, "Program.cs");
    const progDirectives = resolver.parseUsingDirectives(programpath);
    expect(
      progDirectives.filter(
        (d) => resolver.resolveUsingDirective(d) instanceof ExternalSymbol,
      ).length,
    ).toBe(0);
    expect(
      progDirectives.filter(
        (d) => resolver.resolveUsingDirective(d) instanceof InternalSymbol,
      ).length,
    ).toBe(6);
  });
});<|MERGE_RESOLUTION|>--- conflicted
+++ resolved
@@ -16,11 +16,7 @@
   getCSharpFilesMap,
   getCsprojFilesMap,
 } from "../testFiles/index.ts";
-<<<<<<< HEAD
-import path from "node:path";
-=======
 import { join } from "@std/path";
->>>>>>> 20113624
 import type { File } from "../namespaceResolver/index.ts";
 import { CSharpProjectMapper } from "../projectMapper/index.ts";
 
