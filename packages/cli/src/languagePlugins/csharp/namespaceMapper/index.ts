--- conflicted
+++ resolved
@@ -1,16 +1,8 @@
-<<<<<<< HEAD
-import type Parser from "tree-sitter";
-=======
 import type Parser from "npm:tree-sitter";
->>>>>>> 20113624
 import {
   CSharpNamespaceResolver,
   type SymbolType,
 } from "../namespaceResolver/index.ts";
-<<<<<<< HEAD
-import fs from "node:fs";
-=======
->>>>>>> 20113624
 
 /**
  * Interface representing a namespace node in the namespace tree.
