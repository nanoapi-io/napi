--- conflicted
+++ resolved
@@ -7,11 +7,7 @@
   getCsprojFilesMap,
 } from "../testFiles/index.ts";
 import { generateCSharpDependencyManifest } from "../../../manifest/dependencyManifest/csharp/index.ts";
-<<<<<<< HEAD
-import path from "node:path";
-=======
 import { join } from "@std/path";
->>>>>>> 20113624
 
 describe("CSharpExtractor", () => {
   const parsedfiles = getCSharpFilesMap();
@@ -81,15 +77,6 @@
     const subprojectUsingDirectives = extractor.generateGlobalUsings(
       subproject,
     );
-<<<<<<< HEAD
-    if (!subproject) {
-      throw new Error("Subproject not found");
-    }
-    const subprojectUsingDirectives = extractor.generateGlobalUsings(
-      subproject,
-    );
-=======
->>>>>>> 20113624
     expect(subprojectUsingDirectives.includes("global using System;")).toBe(
       true,
     );
