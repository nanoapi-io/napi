import { describe, test } from "@std/testing/bdd";
import { expect } from "@std/expect";
import { CSharpNamespaceResolver, type File } from "./index.ts";
<<<<<<< HEAD
import path from "node:path";
=======
import { join } from "@std/path";
>>>>>>> 20113624
import { csharpFilesFolder, getCSharpFilesMap } from "../testFiles/index.ts";

describe("NamespaceResolver", () => {
  const files: Map<string, File> = getCSharpFilesMap();
  const nsResolver: CSharpNamespaceResolver = new CSharpNamespaceResolver();

  test("2Namespaces1File.cs", () => {
    const file = files.get(
      join(csharpFilesFolder, "2Namespaces1File.cs"),
    ) as File;
    const namespaces = nsResolver.getNamespacesFromFile(file);
    expect(namespaces).toMatchObject([
      {
        name: "",
        exports: [],
        childrenNamespaces: [
          {
            name: "MyApp.BeefBurger",
            exports: [{ name: "Steak" }, { name: "Cheese" }, { name: "Bun" }],
            childrenNamespaces: [],
          },
          {
            name: "ChickenBurger",
            exports: [{ name: "Chicken" }, { name: "Salad" }, { name: "Bun" }],
            childrenNamespaces: [],
          },
        ],
      },
    ]);
  });

  test("Models.cs", () => {
    const file = files.get(join(csharpFilesFolder, "Models.cs")) as File;
    const namespaces = nsResolver.getNamespacesFromFile(file);
    expect(namespaces).toMatchObject([
      {
        name: "MyApp.Models",
        exports: [
          { name: "User", type: "class" },
          { name: "Order", type: "struct" },
          { name: "OrderStatus", type: "enum" },
          { name: "IOrder", type: "interface" },
          { name: "OrderDelegate", type: "delegate" },
        ],
        childrenNamespaces: [],
      },
    ]);
  });

  test("Namespaced.cs", () => {
    const file = files.get(join(csharpFilesFolder, "Namespaced.cs")) as File;
    const namespaces = nsResolver.getNamespacesFromFile(file);
    expect(namespaces).toMatchObject([
      {
        name: "",
        exports: [],
        childrenNamespaces: [
          {
            name: "MyNamespace",
            exports: [{ name: "MyClass" }],
            childrenNamespaces: [],
          },
        ],
      },
    ]);
  });

  test("Nested.cs", () => {
    const file = files.get(join(csharpFilesFolder, "Nested.cs")) as File;
    const namespaces = nsResolver.getNamespacesFromFile(file);
    expect(namespaces).toMatchObject([
      {
        name: "",
        exports: [],
        childrenNamespaces: [
          {
            name: "OuterNamespace",
            exports: [
              { name: "OuterClass" },
              {
                name: "OuterInnerClass",
                parent: { name: "OuterClass" },
              },
            ],
            childrenNamespaces: [
              {
                name: "InnerNamespace",
                exports: [{ name: "InnerClass" }],
                childrenNamespaces: [],
              },
            ],
          },
        ],
      },
    ]);
  });

  test("SemiNamespaced.cs", () => {
    const file = files.get(
      join(csharpFilesFolder, "SemiNamespaced.cs"),
    ) as File;
    const namespaces = nsResolver.getNamespacesFromFile(file);
    expect(namespaces).toMatchObject([
      {
        name: "",
        exports: [{ name: "Freeman" }, { name: "HeadCrab" }],
        childrenNamespaces: [
          {
            name: "HalfNamespace",
            exports: [{ name: "Gordon" }],
            childrenNamespaces: [],
          },
        ],
      },
    ]);
  });
});<|MERGE_RESOLUTION|>--- conflicted
+++ resolved
@@ -1,11 +1,7 @@
 import { describe, test } from "@std/testing/bdd";
 import { expect } from "@std/expect";
 import { CSharpNamespaceResolver, type File } from "./index.ts";
-<<<<<<< HEAD
-import path from "node:path";
-=======
 import { join } from "@std/path";
->>>>>>> 20113624
 import { csharpFilesFolder, getCSharpFilesMap } from "../testFiles/index.ts";
 
 describe("NamespaceResolver", () => {
