--- conflicted
+++ resolved
@@ -1,13 +1,7 @@
-<<<<<<< HEAD
-import Parser, { type Language } from "tree-sitter";
-import Python from "tree-sitter-python";
-import CSharp from "tree-sitter-c-sharp";
-import C from "tree-sitter-c";
-=======
 import Parser, { type Language } from "npm:tree-sitter";
 import Python from "npm:tree-sitter-python";
 import CSharp from "npm:tree-sitter-c-sharp";
->>>>>>> 20113624
+import C from "npm:tree-sitter-c";
 
 const pythonParser = new Parser();
 pythonParser.setLanguage(Python as Language);
@@ -17,7 +11,6 @@
 csharpParser.setLanguage(CSharp as Language);
 const csharpLanguage = CSharp.name as "c-sharp";
 
-<<<<<<< HEAD
 const cParser = new Parser();
 cParser.setLanguage(C as Language);
 const cLanguage = C.name as "c";
@@ -29,7 +22,4 @@
   csharpParser,
   pythonLanguage,
   pythonParser,
-};
-=======
-export { csharpLanguage, csharpParser, pythonLanguage, pythonParser };
->>>>>>> 20113624
+};