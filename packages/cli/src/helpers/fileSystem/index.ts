<<<<<<< HEAD
import {
  existsSync,
  mkdirSync,
  readFileSync,
  rmSync,
  writeFileSync,
} from "node:fs";
import { globSync } from "glob";
import { dirname, join } from "node:path";
import {
  cLanguage,
  csharpLanguage,
  pythonLanguage,
} from "../treeSitter/parsers.ts";
=======
import { globSync } from "npm:glob";
import { dirname, join } from "@std/path";
import { csharpLanguage, pythonLanguage } from "../treeSitter/parsers.ts";
>>>>>>> 20113624

export function getExtensionsForLanguage(language: string) {
  const supportedLanguages: Record<string, string[]> = {
    [pythonLanguage]: ["py"],
    [csharpLanguage]: ["cs", "csproj"],
    [cLanguage]: ["c", "h"],
  };

  const supportedLanguage = supportedLanguages[language];
  if (!supportedLanguage) {
    throw new Error(`Unsupported language: ${language}`);
  }

  return supportedLanguage;
}

export function getFilesFromDirectory(
  dir: string,
  options?: {
    includes?: string[];
    excludes?: string[];
    extensions?: string[];
    logMessages?: boolean;
  },
) {
  const defaultOptions = {
    includes: ["**"],
    excludes: [],
    extensions: [],
    logMessages: false,
  };
  const mergedOptions = { ...defaultOptions, ...options };

  if (mergedOptions.logMessages) console.info(`Getting files from ${dir}...`);

  const relativeFilePaths = globSync(mergedOptions.includes, {
    cwd: dir,
    nodir: true,
    ignore: mergedOptions.excludes,
  });

  if (mergedOptions.logMessages) {
    console.info(
      `Found a total of ${relativeFilePaths.length} files in ${dir}`,
    );
  }

  const files = new Map<string, { path: string; content: string }>();

  relativeFilePaths.forEach((relativeFilePath) => {
    let include = true;
    if (mergedOptions.extensions.length > 0) {
      const fileExtension = relativeFilePath.split(".").pop();
      if (!fileExtension || !mergedOptions.extensions.includes(fileExtension)) {
        include = false;
      }
    }

    if (include) {
      const fullPath = join(dir, relativeFilePath);
      const fileContent = Deno.readTextFileSync(fullPath);
      files.set(relativeFilePath, {
        path: relativeFilePath,
        content: fileContent,
      });
    } else {
      if (mergedOptions.logMessages) {
        console.info(`❌ Not including ${relativeFilePath} (not supported)`);
      }
    }
  });

  if (mergedOptions.logMessages) {
    console.info(`Included a total of ${files.size} files from ${dir}`);
  }

  return files;
}

export function writeFilesToDirectory(
  files: Map<string, { path: string; content: string }>,
  dir: string,
) {
  // empty the directory first
  try {
    Deno.removeSync(dir, { recursive: true });
  } catch {
    // directory doesn't exist
  }
  Deno.mkdirSync(dir, { recursive: true });

  for (const { path, content } of files.values()) {
    const fullPath = join(dir, path);
    Deno.mkdirSync(dirname(fullPath), { recursive: true });
    Deno.writeTextFileSync(fullPath, content);
  }
}<|MERGE_RESOLUTION|>--- conflicted
+++ resolved
@@ -1,23 +1,10 @@
-<<<<<<< HEAD
-import {
-  existsSync,
-  mkdirSync,
-  readFileSync,
-  rmSync,
-  writeFileSync,
-} from "node:fs";
-import { globSync } from "glob";
-import { dirname, join } from "node:path";
+import { globSync } from "npm:glob";
+import { dirname, join } from "@std/path";
 import {
   cLanguage,
   csharpLanguage,
   pythonLanguage,
 } from "../treeSitter/parsers.ts";
-=======
-import { globSync } from "npm:glob";
-import { dirname, join } from "@std/path";
-import { csharpLanguage, pythonLanguage } from "../treeSitter/parsers.ts";
->>>>>>> 20113624
 
 export function getExtensionsForLanguage(language: string) {
   const supportedLanguages: Record<string, string[]> = {
