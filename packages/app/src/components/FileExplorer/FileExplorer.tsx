--- conflicted
+++ resolved
@@ -366,25 +366,15 @@
                     </Button>
                   </Tooltip>
                   <Tooltip content="View details">
-<<<<<<< HEAD
                     <Link to={`/audit/${encodeURIComponent(props.node.id)}`}>
                       <Button
                         variant="ghost"
+                        color="violet"
                         className="text-xl py-1.5 text-text-light dark:text-text-dark my-auto"
                       >
                         <LuPanelRightOpen className="text-gray-light dark:text-gray-dark" />
                       </Button>
                     </Link>
-=======
-                    <Button
-                      variant="ghost"
-                      color="violet"
-                      className="text-xl py-1.5 text-text-light dark:text-text-dark my-auto"
-                      onClick={handleOnDetailClick}
-                    >
-                      <LuPanelRightOpen className="text-gray-light dark:text-gray-dark" />
-                    </Button>
->>>>>>> 5429aa93
                   </Tooltip>
                 </div>
               </div>
