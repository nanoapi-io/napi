--- conflicted
+++ resolved
@@ -1,13 +1,8 @@
-<<<<<<< HEAD
-import { useEffect } from "react";
-import { useNavigate } from "react-router";
-=======
 import { useContext, useEffect } from 'react';
 import { useNavigate } from 'react-router';
 
 import { StoreContext } from '../../contexts/StoreContext';
 
->>>>>>> 1bf3a81d
 
 export default function Auth(props: {
   provider: "github" | "gitlab" | "bitbucket";
