{
  "editor.formatOnSave": true,
<<<<<<< HEAD
  "editor.codeActionsOnSave": {
    "source.fixAll": "explicit"
  }
=======
  "editor.defaultFormatter": "denoland.vscode-deno"
>>>>>>> 20113624
}<|MERGE_RESOLUTION|>--- conflicted
+++ resolved
@@ -1,10 +1,4 @@
 {
   "editor.formatOnSave": true,
-<<<<<<< HEAD
-  "editor.codeActionsOnSave": {
-    "source.fixAll": "explicit"
-  }
-=======
   "editor.defaultFormatter": "denoland.vscode-deno"
->>>>>>> 20113624
 }