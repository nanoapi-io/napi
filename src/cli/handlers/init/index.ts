import type { Arguments } from "yargs-types";
import {
  createConfig,
  getConfigFromWorkDir,
} from "../../middlewares/napiConfig.ts";
import { join, normalize, relative, SEPARATOR } from "@std/path";
import type z from "zod";
import type { localConfigSchema } from "../../middlewares/napiConfig.ts";
import pythonStdlibList from "../../../scripts/generate_python_stdlib_list/output.json" with {
  type: "json",
};
import { confirm, input, search, select } from "@inquirer/prompts";
import { globSync } from "glob";
import {
  cLanguage,
  csharpLanguage,
  javaLanguage,
  pythonLanguage,
} from "../../../helpers/treeSitter/parsers.ts";
import { ApiService } from "../../../apiService/index.ts";
import type { globalConfigSchema } from "../../middlewares/globalConfig.ts";
import { isAuthenticatedMiddleware } from "../../middlewares/isAuthenticated.ts";

function builder(
  yargs: Arguments & {
    globalConfig: z.infer<typeof globalConfigSchema>;
  },
) {
  return yargs
    .middleware(isAuthenticatedMiddleware);
}

async function handler(
  argv: Arguments & {
    globalConfig: z.infer<typeof globalConfigSchema>;
  },
) {
  const globalConfig = argv.globalConfig as z.infer<typeof globalConfigSchema>;

  try {
    // Check if config already exists
    try {
      if (getConfigFromWorkDir(argv.workdir)) {
        const confirmOverwrite = await confirm({
          message:
            `⚠️ A .napirc file already exists in the selected directory. Do you want to overwrite it?`,
          default: false,
        });
        if (!confirmOverwrite) {
          console.info("✅ Keeping existing configuration");
          Deno.exit(0);
        }
        console.info("🔄 Proceeding with configuration overwrite");
      }
    } catch {
      // Config doesn't exist, continue with initialization
      console.info(
        "📝 No existing valid configuration found, creating new one",
      );
    }

    console.info("\n🔧 Starting interactive configuration...");

    // Generate the config using the interactive prompts
    const napiConfig = await generateConfig(
      argv.workdir,
      globalConfig,
    );

    // Confirm and show the config
    console.info("\n📋 Generated configuration:");
    console.info("─".repeat(50));
    console.info(JSON.stringify(napiConfig, null, 2));
    console.info("─".repeat(50));

    const confirmSave = await confirm({
      message: "Do you want to save this configuration?",
      default: true,
    });

    if (confirmSave) {
      createConfig(napiConfig, argv.workdir);
      console.info("\n✅ Configuration saved successfully!");
      console.info(`📄 Created: ${argv.workdir}${SEPARATOR}.napirc`);
      console.info("🎉 Your NanoAPI project is ready!");
    } else {
      console.info("❌ Configuration not saved");
      console.info("   Run 'napi init' again when you're ready to configure");
      Deno.exit(0);
    }
  } catch (error: unknown) {
    const errorMessage = error instanceof Error ? error.message : String(error);

    console.error("❌ Initialization failed");
    console.error(`   Error: ${errorMessage}`);
    console.error("\n💡 Common solutions:");
    console.error("  • Check that you have write permissions in the directory");
    console.error("  • Ensure the directory exists and is accessible");
    console.error("  • Try running the command again");

    Deno.exit(1);
  }
}

export default {
  command: "init",
  describe: "Initialize a NanoAPI project with interactive configuration",
  builder,
  handler,
};

/**
 * Shows files that match a given glob pattern
 */
function showMatchingFiles(
  workDir: string,
  pattern: string,
  maxFilesToShow = 10,
) {
  try {
    // Find matching files using glob
    const files = globSync(pattern, {
      cwd: workDir,
      nodir: true,
    });

    if (files.length === 0) {
      console.info(`No files match the pattern '${pattern}'`);
      return;
    }

    const totalMatches = files.length;
    const filesToShow = files.slice(0, maxFilesToShow);

    console.info(`\nPattern '${pattern}' matches ${totalMatches} file(s):`);
    filesToShow.forEach((file: string) => console.info(`- ${file}`));

    if (totalMatches > maxFilesToShow) {
      console.info(`... and ${totalMatches - maxFilesToShow} more`);
    }
  } catch (error) {
    console.info(`Error previewing files for pattern '${pattern}': ${error}`);
  }
}

/**
 * Shows the final set of files that will be included after applying include and exclude patterns
 */
function showFinalFileSelection(
  workDir: string,
  includePatterns: string[],
  excludePatterns: string[],
  maxFilesToShow = 20,
) {
  try {
    // Get all included files
    const files = globSync(includePatterns, {
      cwd: workDir,
      nodir: true,
      ignore: excludePatterns, // Default ignores
    });

    // Display results
    console.info("\n🔍 FINAL FILE SELECTION");
    console.info(
      `After applying all patterns, ${files.length} files will be processed:`,
    );

    const filesToShow = files.slice(0, maxFilesToShow);
    filesToShow.forEach((file: string) => console.info(`- ${file}`));

    if (files.length > maxFilesToShow) {
      console.info(`... and ${files.length - maxFilesToShow} more`);
    }

    if (files.length === 0) {
      console.warn(
        "\n⚠️ WARNING: No files match your include/exclude patterns. Please review your configuration.",
      );
    }
  } catch (error) {
    console.info(`Error showing final file selection: ${error}`);
  }
}

/**
 * Get an overview of the project structure
 */
function getProjectStructureOverview(workDir: string): string[] {
  const overview: string[] = [];

  try {
    const traverseDirectory = (dir: string, depth: number) => {
      const entries = Deno.readDirSync(dir);

      for (const entry of entries) {
        const fullPath = join(dir, entry.name);
        const relativePath = relative(workDir, fullPath);

        try {
          const stat = Deno.statSync(fullPath);
          const isDirectory = stat.isDirectory;

          const indentation = "  ".repeat(depth);
          const icon = isDirectory ? "📂" : "📄";
          const line = `${indentation}${icon} ${relativePath}`;
          overview.push(line);

          if (isDirectory && depth < 2) {
            traverseDirectory(fullPath, depth + 1);
          }
        } catch (error) {
          // Skip entries we can't access
          console.info(`Could not access ${fullPath}: ${error}`);
        }
      }
    };

    traverseDirectory(workDir, 0);
  } catch (error) {
    console.info(`Error getting project structure: ${error}`);
  }

  return overview;
}

/**
 * Utility function to collect glob patterns for include patterns
 */
async function collectIncludePatterns(
  workDir: string,
  language: string,
): Promise<string[]> {
  // Show project structure overview
  const projectStructure = getProjectStructureOverview(workDir);

  console.info(
    `
Include patterns define which files NanoAPI will process and analyze.

Examples:
- '**${SEPARATOR}*.py' for all Python files
- 'src${SEPARATOR}**' for all files in src directory
- '*.py' for all Python files in the root directory
`,
  );

  // Suggest intelligent defaults based on project structure
  const suggestedIncludes = suggestIncludePatterns(projectStructure, language);
  console.info("\nSuggested include patterns (based on project structure):");
  suggestedIncludes.forEach((pattern) => console.info(`- ${pattern}`));

  // Show preview of files that would be included with suggested patterns
  console.info("\nPreview of files that would be included:");
  for (const pattern of suggestedIncludes) {
    showMatchingFiles(workDir, pattern);
  }

  // Prompt user to use suggested includes or customize
  const useSuggested = await confirm({
    message: "Do you want to use the suggested include patterns?",
    default: true,
  });

  if (useSuggested) {
    console.info("Using suggested include patterns.");
    return suggestedIncludes;
  }

  console.info(
    "Please enter the glob patterns for files to include (one per line):",
  );

  // Start with empty pattern list
  let includePatterns: string[] = [];
  let continueAdding = true;
  let validSelection = false;

  while (!validSelection) {
    includePatterns = [];
    continueAdding = true;

    while (continueAdding) {
      const pattern = await input({
        message:
          `Enter glob pattern (e.g., '**${SEPARATOR}*.py', 'src${SEPARATOR}**')`,
        validate: (value) => {
          if (!value.trim()) return "Pattern cannot be empty";
          try {
            // Basic validation - a more thorough validation could use a glob validation library
            new RegExp(value.replace(/\*\*/g, "*").replace(/\*/g, ".*"));

            // Show preview of files that match this pattern
            console.info(`\nPreviewing files matching '${value}':`);
            const files = globSync(value, {
              cwd: workDir,
              nodir: true,
            });

            if (files.length === 0) {
              return `No files match the pattern '${value}'. Please check and try again.`;
            }

            const totalMatches = files.length;
            const filesToShow = files.slice(0, 5);

            filesToShow.forEach((file: string) => console.info(`- ${file}`));

            if (totalMatches > 5) {
              console.info(`... and ${totalMatches - 5} more`);
            }

            return true;
          } catch {
            return "Invalid pattern";
          }
        },
      });

      includePatterns.push(pattern);

      continueAdding = await confirm({
        message: "Do you want to add another include pattern?",
        default: false,
      });
    }

    if (includePatterns.length === 0) {
      console.info("No patterns provided, using default '**' (all files)");
      includePatterns = ["**"];
    }

    console.info("\nSelected include patterns:");
    includePatterns.forEach((pattern) => console.info(`- ${pattern}`));

    // Show a preview of all files that match the patterns collectively
    showFinalFileSelection(workDir, includePatterns, []);

    // Ask user to validate the selection
    validSelection = await confirm({
      message: "Are you satisfied with this file selection?",
      default: true,
    });

    if (!validSelection) {
      console.info("\nLet's try again with different include patterns.");
    }
  }

  return includePatterns;
}

/**
 * Utility function to collect glob patterns for exclude patterns
 */
async function collectExcludePatterns(
  workDir: string,
  includePatterns: string[],
  language: string,
  outDir: string,
): Promise<string[]> {
  console.info("\n❌ Specifying files to exclude from your project");
  console.info(
    `
Exclude patterns define which files NanoAPI will ignore during processing.

Examples:
- 'node_modules${SEPARATOR}**' to exclude all node modules
- '**${SEPARATOR}*.test.js' to exclude all JavaScript test files
- '.git${SEPARATOR}**' to exclude git directory
`,
  );

  // Suggest intelligent defaults based on include patterns
  const suggestedExcludes = suggestExcludePatterns(
    includePatterns,
    language,
    outDir,
  );
  console.info("\nSuggested exclude patterns (based on included files):");
  suggestedExcludes.forEach((pattern) => console.info(`- ${pattern}`));

  // Show preview of files that would be excluded with suggested patterns
  console.info("\nPreview of files that would be excluded:");
  for (const pattern of suggestedExcludes) {
    showMatchingFiles(workDir, pattern);
  }

  // Prompt user to use suggested excludes or customize
  const useSuggested = await confirm({
    message: "Do you want to use the suggested exclude patterns?",
    default: true,
  });

  if (useSuggested) {
    console.info("Using suggested exclude patterns.");
    return suggestedExcludes;
  }

  console.info(
    "Please enter the glob patterns for files to exclude (one per line):",
  );

  // Start with empty pattern list
  let excludePatterns: string[] = [];
  let continueAdding = true;
  let validSelection = false;

  while (!validSelection) {
    excludePatterns = [];
    continueAdding = true;

    while (continueAdding) {
      const pattern = await input({
        message:
          `Enter glob pattern (e.g., 'node_modules${SEPARATOR}**', '**${SEPARATOR}*.test.js')`,
        validate: (value) => {
          if (!value.trim()) return "Pattern cannot be empty";
          try {
            // Basic validation - a more thorough validation could use a glob validation library
            new RegExp(value.replace(/\*\*/g, "*").replace(/\*/g, ".*"));

            // Show preview of files that match this pattern
            console.info(`\nPreviewing files matching '${value}':`);
            const files = globSync(value, {
              cwd: workDir,
              nodir: true,
            });

            if (files.length === 0) {
              console.info(
                `Note: No files currently match the pattern '${value}'`,
              );
              // Allow empty matches for exclude patterns as they may be preventative
              return true;
            }

            const totalMatches = files.length;
            const filesToShow = files.slice(0, 5);

            filesToShow.forEach((file: string) => console.info(`- ${file}`));

            if (totalMatches > 5) {
              console.info(`... and ${totalMatches - 5} more`);
            }

            return true;
          } catch {
            return "Invalid pattern";
          }
        },
      });

      excludePatterns.push(pattern);

      continueAdding = await confirm({
        message: "Do you want to add another exclude pattern?",
        default: false,
      });
    }

    console.info("\nSelected exclude patterns:");
    excludePatterns.forEach((pattern) => console.info(`- ${pattern}`));

    // Show final file selection after applying include and exclude patterns
    showFinalFileSelection(workDir, includePatterns, excludePatterns);

    // Ask user to validate the selection
    validSelection = await confirm({
      message: "Are you satisfied with this file selection?",
      default: true,
    });

    if (!validSelection) {
      console.info("\nLet's try again with different exclude patterns.");
    }
  }

  return excludePatterns;
}

/**
 * Suggest include patterns based on project structure and language
 */
function suggestIncludePatterns(
  projectStructure: string[],
  language: string,
): string[] {
  const suggestions: string[] = [];

  // Language-specific suggestions
  if (language === pythonLanguage) {
    // Check for common Python project structures
    if (
      projectStructure.some((entry) => entry.includes(`📂 src${SEPARATOR}`))
    ) {
      suggestions.push(`src${SEPARATOR}**${SEPARATOR}*.py`);
    }
    if (
      projectStructure.some((entry) => entry.includes(`📂 lib${SEPARATOR}`))
    ) {
      suggestions.push(`lib${SEPARATOR}**${SEPARATOR}*.py`);
    }
    if (suggestions.length === 0) {
      if (
        projectStructure.some((entry) => entry.includes(`📂 app${SEPARATOR}`))
      ) {
        suggestions.push(`app${SEPARATOR}**${SEPARATOR}*.py`);
      }
    }

    // If no specific directories found, suggest all Python files
    if (suggestions.length === 0) {
      suggestions.push(`**${SEPARATOR}*.py`);
    }
  } else if (language === csharpLanguage) {
    // Check for common C# project structures
    if (
      projectStructure.some((entry) => entry.includes(`📂 src${SEPARATOR}`))
    ) {
      suggestions.push("src/**/*.cs");
    }
    if (
      projectStructure.some((entry) => entry.includes(`📂 lib${SEPARATOR}`))
    ) {
      suggestions.push(`lib${SEPARATOR}**${SEPARATOR}*.cs`);
    }
    if (suggestions.length === 0) {
      if (
        projectStructure.some((entry) =>
          entry.includes(`📂 Controllers${SEPARATOR}`)
        )
      ) {
        suggestions.push(`Controllers${SEPARATOR}**${SEPARATOR}*.cs`);
      }
      if (
        projectStructure.some((entry) =>
          entry.includes(`📂 Models${SEPARATOR}`)
        )
      ) {
        suggestions.push(`Models${SEPARATOR}**${SEPARATOR}*.cs`);
      }
      if (
        projectStructure.some((entry) =>
          entry.includes(`📂 Services${SEPARATOR}`)
        )
      ) {
        suggestions.push(`Services${SEPARATOR}**${SEPARATOR}*.cs`);
      }
    }

    // If no specific directories found, suggest all C# files
    if (suggestions.length === 0) {
      suggestions.push(`**${SEPARATOR}*.cs`);
    }
  } else if (language === cLanguage) {
    // Check for common C project structures
    if (projectStructure.some((entry) => entry.includes("📂 src/"))) {
      suggestions.push("src/**/*.c");
      suggestions.push("src/**/*.h");
    }
    if (projectStructure.some((entry) => entry.includes("📂 lib/"))) {
      suggestions.push("lib/**/*.c");
      suggestions.push("lib/**/*.h");
    }
    if (suggestions.length === 0) {
      if (projectStructure.some((entry) => entry.includes("📂 include/"))) {
        suggestions.push("include/**/*.c");
        suggestions.push("include/**/*.h");
      }
    }
    if (suggestions.length === 0) {
      suggestions.push("**/*.c");
      suggestions.push("**/*.h");
    }
  } else if (language === javaLanguage) {
    // Check for common Java project structures
    if (projectStructure.some((entry) => entry.includes("📂 src/"))) {
      suggestions.push("src/**/*.java");
    }
    if (projectStructure.some((entry) => entry.includes("📂 lib/"))) {
      suggestions.push("lib/**/*.java");
    }
    if (suggestions.length === 0) {
      if (projectStructure.some((entry) => entry.includes("📂 buildSrc/"))) {
        suggestions.push("buildSrc/**/*.java");
      }
      if (projectStructure.some((entry) => entry.includes("📂 app/"))) {
        suggestions.push("app/**/*.java");
      }
      if (projectStructure.some((entry) => entry.includes("📂 core/"))) {
        suggestions.push("core/**/*.java");
      }
      if (projectStructure.some((entry) => entry.includes("📂 util/"))) {
        suggestions.push("util/**/*.java");
      }
      if (projectStructure.some((entry) => entry.includes("📂 libs/"))) {
        suggestions.push("libs/**/*.java");
      }
    }
    if (suggestions.length === 0) {
      suggestions.push("**/*.c");
      suggestions.push("**/*.h");
    }
  }

  return suggestions;
}

/**
 * Suggest exclude patterns based on include patterns and language
 */
function suggestExcludePatterns(
  _includePatterns: string[],
  language: string,
  outDir: string,
): string[] {
  const suggestions: string[] = [];

  // add outDir to the suggestions
  suggestions.push(`${outDir}${SEPARATOR}**`);

  // Common exclusions for all languages
  suggestions.push(`.git${SEPARATOR}**`);
  suggestions.push(`**${SEPARATOR}dist${SEPARATOR}**`);
  suggestions.push(`**${SEPARATOR}build${SEPARATOR}**`);

  // Language-specific suggestions
  if (language === pythonLanguage) {
    suggestions.push(`**${SEPARATOR}__pycache__${SEPARATOR}**`);
    suggestions.push(`**${SEPARATOR}*.pyc`);
    suggestions.push(`**${SEPARATOR}.pytest_cache${SEPARATOR}**`);
    suggestions.push(`**${SEPARATOR}venv${SEPARATOR}**`);
    suggestions.push(`**${SEPARATOR}.env${SEPARATOR}**`);
    suggestions.push(`**${SEPARATOR}*.egg-info${SEPARATOR}**`);
    suggestions.push(`**${SEPARATOR}.tox${SEPARATOR}**`);
    suggestions.push(`**${SEPARATOR}.coverage`);
    suggestions.push(`**${SEPARATOR}htmlcov${SEPARATOR}**`);
    suggestions.push(`**${SEPARATOR}.mypy_cache${SEPARATOR}**`);
  } else if (language === csharpLanguage) {
<<<<<<< HEAD
    suggestions.push("**/bin/**");
    suggestions.push("**/obj/**");
    suggestions.push("**/packages/**");
    suggestions.push("**/.vs/**");
    suggestions.push("**/TestResults/**");
    suggestions.push("**/*.user");
    suggestions.push("**/*.suo");
    suggestions.push("**/.nuget/**");
    suggestions.push("**/artifacts/**");
    suggestions.push("**/packages/**");
  } else if (language === cLanguage) {
    suggestions.push("**/bin/**");
    suggestions.push("**/obj/**");
    suggestions.push("**/.bin/**");
    suggestions.push("**/.obj/**");
    suggestions.push("**/target/**");
    suggestions.push("**/.vscode/**");
  } else if (language === javaLanguage) {
    suggestions.push("**/bin/**");
    suggestions.push("**/obj/**");
    suggestions.push("**/.bin/**");
    suggestions.push("**/.obj/**");
    suggestions.push("**/target/**");
    suggestions.push("**/.vscode/**");
    suggestions.push("**/.mvn/**");
    suggestions.push("**/.svn/**");
=======
    suggestions.push(`**${SEPARATOR}bin${SEPARATOR}**`);
    suggestions.push(`**${SEPARATOR}obj${SEPARATOR}**`);
    suggestions.push(`**${SEPARATOR}packages${SEPARATOR}**`);
    suggestions.push(`**${SEPARATOR}.vs${SEPARATOR}**`);
    suggestions.push(`**${SEPARATOR}TestResults${SEPARATOR}**`);
    suggestions.push(`**${SEPARATOR}*.user`);
    suggestions.push(`**${SEPARATOR}*.suo`);
    suggestions.push(`**${SEPARATOR}.nuget${SEPARATOR}**`);
    suggestions.push(`**${SEPARATOR}artifacts${SEPARATOR}**`);
    suggestions.push(`**${SEPARATOR}packages${SEPARATOR}**`);
>>>>>>> 126a916a
  }

  return suggestions;
}

/**
 * Create a new project via the API
 */
async function createNewProject(apiService: ApiService): Promise<number> {
  // Workspace selection with dynamic search
  console.info("\n🏢 WORKSPACE SELECTION");
  const selectedWorkspaceId = await search<number>({
    message: "Search for the workspace to create your project in:",
    source: async (term) => {
      try {
        const workspacesResponse = await apiService.performRequest(
          "GET",
          `/workspaces?search=${
            encodeURIComponent(term || "")
          }&page=1&limit=10`,
        );

        if (workspacesResponse.status !== 200) {
          return [];
        }

        const response = await workspacesResponse.json() as {
          results: Array<{ id: number; name: string }>;
          total: number;
        };

        if (response.results.length === 0) {
          return [
            {
              name: `No workspaces found matching "${term}"`,
              value: -1,
              disabled: true,
            },
          ];
        }

        return response.results.map((w) => ({
          name: w.name,
          value: w.id,
        }));
      } catch {
        return [
          {
            name: "Error fetching workspaces",
            value: -1,
            disabled: true,
          },
        ];
      }
    },
  });

  console.info(`✅ Selected workspace ID: ${selectedWorkspaceId}`);

  const projectName = await input({
    message: "Enter a name for your new project:",
    validate: (value) => {
      if (!value.trim()) return "Project name cannot be empty";
      if (value.length > 100) {
        return "Project name must be less than 100 characters";
      }
      return true;
    },
  });

  try {
    const createProjectResponse = await apiService.performRequest(
      "POST",
      "/projects",
      {
        name: projectName,
        workspaceId: selectedWorkspaceId,
        maxCodeCharPerSymbol: 100,
        maxCodeCharPerFile: 1000,
        maxCharPerSymbol: 100,
        maxCharPerFile: 1000,
        maxCodeLinePerSymbol: 10,
        maxCodeLinePerFile: 100,
        maxLinePerSymbol: 10,
        maxLinePerFile: 100,
        maxDependencyPerSymbol: 10,
        maxDependencyPerFile: 100,
        maxDependentPerSymbol: 10,
        maxDependentPerFile: 100,
        maxCyclomaticComplexityPerSymbol: 10,
        maxCyclomaticComplexityPerFile: 100,
      },
    );

    if (createProjectResponse.status !== 201) {
      let errorMessage = "Unknown error";
      try {
        const responseBody = await createProjectResponse.json();
        if (responseBody.error) {
          errorMessage = responseBody.error;
        }
      } catch {
        errorMessage = `HTTP ${createProjectResponse.status}`;
      }
      console.error(`❌ Failed to create project: ${errorMessage}`);
      Deno.exit(1);
    }

    const newProject = await createProjectResponse.json() as {
      id: number;
    };
    console.info(`✅ Created new project: ${projectName}`);
    return newProject.id;
  } catch (error) {
    console.error("❌ Failed to create project");
    console.error(
      `   Error: ${error instanceof Error ? error.message : String(error)}`,
    );
    Deno.exit(1);
  }
}

/**
 * Generate a configuration object based on user input
 */
export async function generateConfig(
  workDir: string,
  globalConfig: z.infer<typeof globalConfigSchema>,
): Promise<z.infer<typeof localConfigSchema>> {
  const apiService = new ApiService(globalConfig);

  // Project selection/creation
  console.info("\n🏗️  PROJECT SETUP");
  const projectChoice = await select({
    message:
      "Would you like to connect to an existing project or create a new one?",
    choices: [
      { name: "Create a new project", value: "create" },
      { name: "Chose to an existing project", value: "existing" },
    ],
  });

  let selectedProjectId: number;

  if (projectChoice === "existing") {
    // Fetch and select existing project with dynamic search
    try {
      const selectedProject = await search<number>({
        message: "Search for your project:",
        source: async (term) => {
          if (!term || term.length < 1) {
            // Show recent/popular projects when no search term
            try {
              const projectsResponse = await apiService.performRequest(
                "GET",
                `/projects?page=1&limit=10`,
              );

              if (projectsResponse.status !== 200) {
                return [];
              }

              const response = await projectsResponse.json() as {
                results: Array<{ id: number; name: string }>;
                total: number;
              };

              return response.results.map((p) => ({
                name: p.name,
                value: p.id,
              }));
            } catch {
              return [];
            }
          }

          try {
            const projectsResponse = await apiService.performRequest(
              "GET",
              `/projects?search=${encodeURIComponent(term)}&page=1&limit=10`,
            );

            if (projectsResponse.status !== 200) {
              return [];
            }

            const response = await projectsResponse.json() as {
              results: Array<{ id: number; name: string }>;
              total: number;
            };

            if (response.results.length === 0) {
              return [
                {
                  name: `No projects found matching "${term}"`,
                  value: -1,
                  disabled: true,
                },
              ];
            }

            return response.results.map((p) => ({
              name: p.name,
              value: p.id,
            }));
          } catch {
            return [
              {
                name: "Error fetching projects",
                value: -1,
                disabled: true,
              },
            ];
          }
        },
      });

      selectedProjectId = selectedProject;
      console.info(`✅ Selected project ID: ${selectedProject}`);
    } catch (error) {
      console.error("❌ Failed to search projects");
      console.error(
        `   Error: ${error instanceof Error ? error.message : String(error)}`,
      );
      Deno.exit(1);
    }
  } else {
    // Create new project
    selectedProjectId = await createNewProject(apiService);
  }

  // Language selection
  const language = await select({
    message: "Select the language of your project",
    choices: [
      { name: "Python", value: pythonLanguage },
      { name: "C#", value: csharpLanguage },
      { name: "C", value: cLanguage },
      { name: "Java", value: javaLanguage },
    ],
  });

  // Python-specific config (if Python is selected)
  let pythonConfig: z.infer<typeof localConfigSchema>["python"] | undefined =
    undefined;
  if (language === pythonLanguage) {
    const supportedVersions = Object.keys(pythonStdlibList);
    const pythonVersion = await search<string>({
      message: "Enter or search for your Python version (e.g., 3.9)",
      source: (term) => {
        if (!term) return supportedVersions;
        return supportedVersions.filter((version) => version.includes(term));
      },
    });

    if (pythonVersion) {
      pythonConfig = {
        version: pythonVersion,
      };
    }
  }

  // C-specific config
  let cConfig: z.infer<typeof localConfigSchema>["c"] | undefined = undefined;
  if (language === cLanguage) {
    const hasIncludeDirs = await confirm({
      message: "Does your project have include directories for headers?",
    });
    if (hasIncludeDirs) {
      const includeDirsInput = await input({
        message: "Enter the include directories, separated by commas:",
        validate: (value) => {
          if (!value.trim()) return "Include directories cannot be empty";
          return true;
        },
      });

      const includeDirs = includeDirsInput.split(",").map((dir) => dir.trim());

      if (includeDirs.length > 0) {
        cConfig = {
          includedirs: includeDirs,
        };
      }
    }
  }

  // Output directory - must be a valid directory name within the project
  const outDir = await input({
    message: "Enter the output directory for NanoAPI artifacts",
    default: "napi_out",
    validate: (value) => {
      if (!value.trim()) return "Output directory cannot be empty";

      try {
        // Check if the path is valid by attempting to normalize it
        const normalizedPath = normalize(join(workDir, value));

        // Ensure the path is within the project directory (prevent directory traversal)
        if (!normalizedPath.startsWith(normalize(workDir))) {
          return "Output directory must be within the project directory";
        }

        // Check if the directory exists but is a file
        try {
          const stat = Deno.statSync(normalizedPath);
          if (stat && !stat.isDirectory) {
            return "A file with this name already exists. Please choose a different name";
          }
        } catch (_error) {
          // Path doesn't exist yet, which is fine
        }

        return true;
      } catch (error) {
        if (error instanceof Error) {
          return `Invalid directory name: ${error.message}`;
        }
        return "Invalid directory name";
      }
    },
  });

  console.info("\n🔍 ANALYZING PROJECT STRUCTURE...");

  // Collect include patterns
  const includePatterns = await collectIncludePatterns(workDir, language);

  // Collect exclude patterns
  const excludePatterns = await collectExcludePatterns(
    workDir,
    includePatterns,
    language,
    outDir,
  );

  // Show final file selection to the user
  showFinalFileSelection(workDir, includePatterns, excludePatterns);

  // Build the config object
  const config: z.infer<typeof localConfigSchema> = {
    language: language,
    project: {
      include: includePatterns,
      exclude: excludePatterns.length > 0 ? excludePatterns : undefined,
    },
    outDir: outDir ? outDir : "napi_out",
    projectIds: [selectedProjectId],
  };

  // Add python config if it exists
  if (pythonConfig) {
    config.python = pythonConfig;
  }

  // Add C config if it exists
  if (cConfig) {
    config.c = cConfig;
  }

  return config;
}<|MERGE_RESOLUTION|>--- conflicted
+++ resolved
@@ -518,7 +518,7 @@
     if (
       projectStructure.some((entry) => entry.includes(`📂 src${SEPARATOR}`))
     ) {
-      suggestions.push("src/**/*.cs");
+      suggestions.push(`src${SEPARATOR}**${SEPARATOR}*.cs`);
     }
     if (
       projectStructure.some((entry) => entry.includes(`📂 lib${SEPARATOR}`))
@@ -555,52 +555,75 @@
     }
   } else if (language === cLanguage) {
     // Check for common C project structures
-    if (projectStructure.some((entry) => entry.includes("📂 src/"))) {
-      suggestions.push("src/**/*.c");
-      suggestions.push("src/**/*.h");
-    }
-    if (projectStructure.some((entry) => entry.includes("📂 lib/"))) {
-      suggestions.push("lib/**/*.c");
-      suggestions.push("lib/**/*.h");
+    if (
+      projectStructure.some((entry) => entry.includes(`📂 src${SEPARATOR}`))
+    ) {
+      suggestions.push(`src${SEPARATOR}**${SEPARATOR}*.c`);
+      suggestions.push(`src${SEPARATOR}**${SEPARATOR}*.h`);
+    }
+    if (
+      projectStructure.some((entry) => entry.includes(`📂 lib${SEPARATOR}`))
+    ) {
+      suggestions.push(`lib${SEPARATOR}**${SEPARATOR}*.c`);
+      suggestions.push(`lib${SEPARATOR}**${SEPARATOR}*.h`);
     }
     if (suggestions.length === 0) {
-      if (projectStructure.some((entry) => entry.includes("📂 include/"))) {
-        suggestions.push("include/**/*.c");
-        suggestions.push("include/**/*.h");
+      if (
+        projectStructure.some((entry) =>
+          entry.includes(`📂 include${SEPARATOR}`)
+        )
+      ) {
+        suggestions.push(`include${SEPARATOR}**${SEPARATOR}*.c`);
+        suggestions.push(`include${SEPARATOR}**${SEPARATOR}*.h`);
       }
     }
     if (suggestions.length === 0) {
-      suggestions.push("**/*.c");
-      suggestions.push("**/*.h");
+      suggestions.push(`**${SEPARATOR}*.c`);
+      suggestions.push(`**${SEPARATOR}*.h`);
     }
   } else if (language === javaLanguage) {
     // Check for common Java project structures
-    if (projectStructure.some((entry) => entry.includes("📂 src/"))) {
-      suggestions.push("src/**/*.java");
-    }
-    if (projectStructure.some((entry) => entry.includes("📂 lib/"))) {
-      suggestions.push("lib/**/*.java");
+    if (
+      projectStructure.some((entry) => entry.includes(`📂 src${SEPARATOR}`))
+    ) {
+      suggestions.push(`src${SEPARATOR}**${SEPARATOR}*.java`);
+    }
+    if (
+      projectStructure.some((entry) => entry.includes(`📂 lib${SEPARATOR}`))
+    ) {
+      suggestions.push(`lib${SEPARATOR}**${SEPARATOR}*.java`);
     }
     if (suggestions.length === 0) {
-      if (projectStructure.some((entry) => entry.includes("📂 buildSrc/"))) {
-        suggestions.push("buildSrc/**/*.java");
-      }
-      if (projectStructure.some((entry) => entry.includes("📂 app/"))) {
-        suggestions.push("app/**/*.java");
-      }
-      if (projectStructure.some((entry) => entry.includes("📂 core/"))) {
-        suggestions.push("core/**/*.java");
-      }
-      if (projectStructure.some((entry) => entry.includes("📂 util/"))) {
-        suggestions.push("util/**/*.java");
-      }
-      if (projectStructure.some((entry) => entry.includes("📂 libs/"))) {
-        suggestions.push("libs/**/*.java");
+      if (
+        projectStructure.some((entry) =>
+          entry.includes(`📂 buildSrc${SEPARATOR}`)
+        )
+      ) {
+        suggestions.push(`buildSrc${SEPARATOR}**${SEPARATOR}*.java`);
+      }
+      if (
+        projectStructure.some((entry) => entry.includes(`📂 app${SEPARATOR}`))
+      ) {
+        suggestions.push(`app${SEPARATOR}**${SEPARATOR}*.java`);
+      }
+      if (
+        projectStructure.some((entry) => entry.includes(`📂 core${SEPARATOR}`))
+      ) {
+        suggestions.push(`core${SEPARATOR}**${SEPARATOR}*.java`);
+      }
+      if (
+        projectStructure.some((entry) => entry.includes(`📂 util${SEPARATOR}`))
+      ) {
+        suggestions.push(`util${SEPARATOR}**${SEPARATOR}*.java`);
+      }
+      if (
+        projectStructure.some((entry) => entry.includes(`📂 libs${SEPARATOR}`))
+      ) {
+        suggestions.push(`libs${SEPARATOR}**${SEPARATOR}*.java`);
       }
     }
     if (suggestions.length === 0) {
-      suggestions.push("**/*.c");
-      suggestions.push("**/*.h");
+      suggestions.push(`**${SEPARATOR}*.java`);
     }
   }
 
@@ -638,34 +661,6 @@
     suggestions.push(`**${SEPARATOR}htmlcov${SEPARATOR}**`);
     suggestions.push(`**${SEPARATOR}.mypy_cache${SEPARATOR}**`);
   } else if (language === csharpLanguage) {
-<<<<<<< HEAD
-    suggestions.push("**/bin/**");
-    suggestions.push("**/obj/**");
-    suggestions.push("**/packages/**");
-    suggestions.push("**/.vs/**");
-    suggestions.push("**/TestResults/**");
-    suggestions.push("**/*.user");
-    suggestions.push("**/*.suo");
-    suggestions.push("**/.nuget/**");
-    suggestions.push("**/artifacts/**");
-    suggestions.push("**/packages/**");
-  } else if (language === cLanguage) {
-    suggestions.push("**/bin/**");
-    suggestions.push("**/obj/**");
-    suggestions.push("**/.bin/**");
-    suggestions.push("**/.obj/**");
-    suggestions.push("**/target/**");
-    suggestions.push("**/.vscode/**");
-  } else if (language === javaLanguage) {
-    suggestions.push("**/bin/**");
-    suggestions.push("**/obj/**");
-    suggestions.push("**/.bin/**");
-    suggestions.push("**/.obj/**");
-    suggestions.push("**/target/**");
-    suggestions.push("**/.vscode/**");
-    suggestions.push("**/.mvn/**");
-    suggestions.push("**/.svn/**");
-=======
     suggestions.push(`**${SEPARATOR}bin${SEPARATOR}**`);
     suggestions.push(`**${SEPARATOR}obj${SEPARATOR}**`);
     suggestions.push(`**${SEPARATOR}packages${SEPARATOR}**`);
@@ -676,7 +671,14 @@
     suggestions.push(`**${SEPARATOR}.nuget${SEPARATOR}**`);
     suggestions.push(`**${SEPARATOR}artifacts${SEPARATOR}**`);
     suggestions.push(`**${SEPARATOR}packages${SEPARATOR}**`);
->>>>>>> 126a916a
+  } else if (language === javaLanguage) {
+    suggestions.push(`**${SEPARATOR}bin${SEPARATOR}**`);
+    suggestions.push(`**${SEPARATOR}obj${SEPARATOR}**`);
+    suggestions.push(`**${SEPARATOR}.bin${SEPARATOR}**`);
+    suggestions.push(`**${SEPARATOR}.obj${SEPARATOR}**`);
+    suggestions.push(`**${SEPARATOR}target${SEPARATOR}**`);
+    suggestions.push(`**${SEPARATOR}.mvn${SEPARATOR}**`);
+    suggestions.push(`**${SEPARATOR}.svn${SEPARATOR}**`);
   }
 
   return suggestions;
